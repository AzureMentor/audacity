--- conflicted
+++ resolved
@@ -652,14 +652,10 @@
       c->AddItem(wxT("FitInWindow"), _("&Fit to Width"), FN(OnZoomFit), wxT("Ctrl+F"));
       c->AddItem(wxT("FitV"), _("Fit to &Height"), FN(OnZoomFitV), wxT("Ctrl+Shift+F"));
       c->AddItem(wxT("CollapseAllTracks"), _("&Collapse All Tracks"), FN(OnCollapseAllTracks), wxT("Ctrl+Shift+C"));
-<<<<<<< HEAD
-      c->AddItem(wxT("ExpandAllTracks"), _("E&xpand All Tracks"), FN(OnExpandAllTracks), wxT("Ctrl+Shift+X"));
+      c->AddItem(wxT("ExpandAllTracks"), _("E&xpand Collapsed Tracks"), FN(OnExpandAllTracks), wxT("Ctrl+Shift+X"));
       c->EndSubMenu();
 
 
-=======
-      c->AddItem(wxT("ExpandAllTracks"), _("E&xpand Collapsed Tracks"), FN(OnExpandAllTracks), wxT("Ctrl+Shift+X"));
->>>>>>> ff9763f9
 
       c->AddSeparator();
       c->AddCheck(wxT("ShowClipping"), _("&Show Clipping"), FN(OnShowClipping),
