/**********************************************************************

  Audacity: A Digital Audio Editor

  Project.cpp

  Dominic Mazzoni
  Vaughan Johnson

*******************************************************************//**

\file Project.cpp
\brief Implements AudacityProject, DropTarget, and FileObject.F
Includes Menus.cpp.

*//****************************************************************//**

\class AudacityProject
\brief AudacityProject provides the main window, with tools and
tracks contained within it.

  In Audacity, the main window you work in is called a project.
  AudacityProjects can contain an arbitrary number of tracks of many
  different types, but if a project contains just one or two
  tracks then it can be saved in standard formats like WAV or AIFF.
  This window is the one that contains the menu bar (except on
  the Mac).

\attention The menu functions for AudacityProject, those for creating
the menu bars and acting on clicks, are found in file Menus.cpp

*//****************************************************************//**

\class DropTarget
\brief DropTarget, derived from wxFileDropTarget gives drag and drop
functionality for audio files.

*//****************************************************************//**

\class FileObject
\brief FileObject, derived from wxFileDataObject gives extended drag
and drop functionality for audio files.

*//****************************************************************//**

\class ViewInfo
\brief ViewInfo is used mainly to hold the zooming, selection and
scroll information.  It also has some status flags.

*//*******************************************************************/

#include "Audacity.h"
#include "Project.h"

#include <stdio.h>
#include <iostream>
#include <wx/wxprec.h>
#include <wx/apptrait.h>

#include <wx/defs.h>
#include <wx/app.h>
#include <wx/dc.h>
#include <wx/dcmemory.h>
#include <wx/dnd.h>
#include <wx/docview.h>
#include <wx/event.h>
#include <wx/ffile.h>
#include <wx/filedlg.h>
#include <wx/filefn.h>
#include <wx/filename.h>
#include <wx/intl.h>
#include <wx/log.h>
#include <wx/menu.h>
#include <wx/msgdlg.h>
#include <wx/notebook.h>
#include <wx/progdlg.h>
#include <wx/scrolbar.h>
#include <wx/sizer.h>
#include <wx/statusbr.h>
#include <wx/string.h>
#include <wx/textfile.h>
#include <wx/timer.h>
#include <wx/display.h>

#include <wx/arrimpl.cpp>       // this allows for creation of wxObjArray

#if defined(__WXMAC__)
#if !wxCHECK_VERSION(3, 0, 0)
#include <CoreServices/CoreServices.h>
#include <wx/mac/private.h>
#endif
#endif

#include "FreqWindow.h"
#include "effects/Contrast.h"
#include "AutoRecovery.h"
#include "AudacityApp.h"
#include "AColor.h"
#include "AudioIO.h"
#include "Dependencies.h"
#include "Diags.h"
#include "HistoryWindow.h"
#include "Lyrics.h"
#include "LyricsWindow.h"
#include "MixerBoard.h"
#include "Internat.h"
#include "import/Import.h"
#include "LabelTrack.h"
#include "Legacy.h"
#include "Mix.h"
#include "NoteTrack.h"
#include "Prefs.h"
#include "Sequence.h"
#include "Snap.h"
#include "Tags.h"
#include "TimeTrack.h"
#include "TrackPanel.h"
#include "WaveTrack.h"
#include "DirManager.h"
#include "effects/Effect.h"
#include "prefs/PrefsDialog.h"
#include "widgets/LinkingHtmlWindow.h"
#include "widgets/ASlider.h"
#include "widgets/ErrorDialog.h"
#include "widgets/Ruler.h"
#include "widgets/Warning.h"
#include "xml/XMLFileReader.h"
#include "PlatformCompatibility.h"
#include "Experimental.h"
#include "export/Export.h"
#include "FileNames.h"
#include "BlockFile.h"
#include "ondemand/ODManager.h"
#include "ondemand/ODTask.h"
#include "ondemand/ODComputeSummaryTask.h"
#ifdef EXPERIMENTAL_OD_FLAC
#include "ondemand/ODDecodeFlacTask.h"
#endif
#include "ModuleManager.h"

#include "Theme.h"
#include "AllThemeResources.h"

#include "FileDialog.h"

#include "UndoManager.h"

#include "toolbars/ToolManager.h"
#include "toolbars/ControlToolBar.h"
#include "toolbars/DeviceToolBar.h"
#include "toolbars/EditToolBar.h"
#include "toolbars/MeterToolBar.h"
#include "toolbars/MixerToolBar.h"
#include "toolbars/ScrubbingToolBar.h"
#include "toolbars/SelectionBar.h"
#include "toolbars/SpectralSelectionBar.h"
#include "toolbars/ToolsToolBar.h"
#include "toolbars/TranscriptionToolBar.h"

#include "tracks/ui/EditCursorOverlay.h"
#include "tracks/ui/PlayIndicatorOverlay.h"
#include "tracks/ui/Scrubbing.h"

#include "commands/ScriptCommandRelay.h"
#include "commands/CommandDirectory.h"
#include "commands/CommandTargets.h"
#include "commands/Command.h"
#include "commands/CommandType.h"

#include "../images/AudacityLogoAlpha.xpm"

std::unique_ptr<TrackList> AudacityProject::msClipboard{ safenew TrackList() };
double AudacityProject::msClipT0 = 0.0;
double AudacityProject::msClipT1 = 0.0;
AudacityProject *AudacityProject::msClipProject = NULL;
ODLock   *AudacityProject::msAllProjectDeleteMutex = new ODLock();

#if defined(__WXMAC__)
const int sbarSpaceWidth = 15;
const int sbarControlWidth = 16;
const int sbarExtraLen = 1;
const int sbarHjump = 30;       //STM: This is how far the thumb jumps when the l/r buttons are pressed, or auto-scrolling occurs -- in pixels
#elif defined(__WXMSW__)
const int sbarSpaceWidth = 16;
const int sbarControlWidth = 16;
const int sbarExtraLen = 0;
const int sbarHjump = 30;       //STM: This is how far the thumb jumps when the l/r buttons are pressed, or auto-scrolling occurs -- in pixels
#else // wxGTK, wxMOTIF, wxX11
const int sbarSpaceWidth = 15;
const int sbarControlWidth = 15;
const int sbarExtraLen = 0;
const int sbarHjump = 30;       //STM: This is how far the thumb jumps when the l/r buttons are pressed, or auto-scrolling occurs -- in pixels
#include "Theme.h"
#include "AllThemeResources.h"
#endif

////////////////////////////////////////////////////////////
/// Custom events
////////////////////////////////////////////////////////////
DEFINE_EVENT_TYPE(EVT_CAPTURE_KEY);

//
// This small template class resembles a try-finally block
//
// It sets var to val_entry in the constructor and
// var to val_exit in the destructor.
//
template <typename T>
class VarSetter
{
public:
   VarSetter(T* var, T val_entry, T val_exit)
   {
      mVar = var;
      mValExit = val_exit;
      *var = val_entry;
   }

   ~VarSetter()
   {
      *mVar = mValExit;
   }
private:
   T* mVar;
   T mValExit;
};

// This wrapper prevents the scrollbars from retaining focus after being
// used.  Otherwise, the only way back to the track panel is to click it
// and that causes your original location to be lost.
class ScrollBar final : public wxScrollBar
{
public:
   ScrollBar(wxWindow* parent, wxWindowID id, long style)
   :   wxScrollBar(parent, id, wxDefaultPosition, wxDefaultSize, style)
   {
   }

   void OnSetFocus(wxFocusEvent & e)
   {
      wxWindow *w = e.GetWindow();
      if (w != NULL) {
         w->SetFocus();
      }
   }

   void SetScrollbar(int position, int thumbSize,
                     int range, int pageSize,
                     bool refresh = true) override;

private:
   DECLARE_EVENT_TABLE()
};

void ScrollBar::SetScrollbar(int position, int thumbSize,
                             int range, int pageSize,
                             bool refresh)
{
   // Mitigate flashing of scrollbars by refreshing only when something really changes.

   // PRL:  This may have been made unnecessary by other fixes for flashing, see
   // commit ac05b190bee7dd0000bce56edb0e5e26185c972f

   auto changed =
      position != GetThumbPosition() ||
      thumbSize != GetThumbSize() ||
      range != GetRange() ||
      pageSize != GetPageSize();
   if (!changed)
      return;

   wxScrollBar::SetScrollbar(position, thumbSize, range, pageSize, refresh);
}

BEGIN_EVENT_TABLE(ScrollBar, wxScrollBar)
   EVT_SET_FOCUS(ScrollBar::OnSetFocus)
END_EVENT_TABLE()

/* Define Global Variables */
//The following global counts the number of documents that have been opened
//for the purpose of project placement (not to keep track of the number)
//It is only accurate modulo ten, and does not decrement when a project is
//closed.
static int gAudacityOffsetInc = 0;
static int gAudacityPosInc = 0;
//This is a pointer to the currently-active project.
static AudacityProject *gActiveProject;
//This array holds onto all of the projects currently open
AProjectArray gAudacityProjects;

/* Declare Static functions */
static void SetActiveProject(AudacityProject * project);

AUDACITY_DLL_API AudacityProject *GetActiveProject()
{
   return gActiveProject;
}

void SetActiveProject(AudacityProject * project)
{
   gActiveProject = project;
   wxTheApp->SetTopWindow(project);
}

#if wxUSE_DRAG_AND_DROP
class FileObject final : public wxFileDataObject
{
public:
   FileObject()
   {
   }

   bool IsSupportedFormat(const wxDataFormat & format, Direction WXUNUSED(dir = Get)) const
      // PRL:  This function does NOT override any inherited virtual!  What does it do?
   {
      if (format.GetType() == wxDF_FILENAME) {
         return true;
      }

#if defined(__WXMAC__)
#if !wxCHECK_VERSION(3, 0, 0)
      if (format.GetFormatId() == kDragPromisedFlavorFindFile) {
         return true;
      }
#endif
#endif

      return false;
   }
};

class DropTarget final : public wxFileDropTarget
{
public:
   DropTarget(AudacityProject *proj)
   {
      mProject = proj;

      SetDataObject(new FileObject());
   }

   ~DropTarget()
   {
   }

#if defined(__WXMAC__)
#if !wxCHECK_VERSION(3, 0, 0)
   bool GetData() override
   {
      bool foundSupported = false;
      bool firstFileAdded = false;
      OSErr result;

      UInt16 items = 0;
      CountDragItems((DragReference)m_currentDrag, &items);

      for (UInt16 index = 1; index <= items; index++) {

         DragItemRef theItem = 0;
         GetDragItemReferenceNumber((DragReference)m_currentDrag, index, &theItem);

         UInt16 flavors = 0;
         CountDragItemFlavors((DragReference)m_currentDrag, theItem , &flavors ) ;

         for (UInt16 flavor = 1 ;flavor <= flavors; flavor++) {

            FlavorType theType = 0;
            result = GetFlavorType((DragReference)m_currentDrag, theItem, flavor, &theType);
            if (theType != kDragPromisedFlavorFindFile && theType != kDragFlavorTypeHFS) {
               continue;
            }
            foundSupported = true;

            Size dataSize = 0;
            GetFlavorDataSize((DragReference)m_currentDrag, theItem, theType, &dataSize);

            Ptr theData = new char[dataSize];
            GetFlavorData((DragReference)m_currentDrag, theItem, theType, (void*) theData, &dataSize, 0L);

            wxString name;
            if (theType == kDragPromisedFlavorFindFile) {
               name = wxMacFSSpec2MacFilename((FSSpec *)theData);
            }
            else if (theType == kDragFlavorTypeHFS) {
               name = wxMacFSSpec2MacFilename(&((HFSFlavor *)theData)->fileSpec);
            }

            delete[] theData;

            if (!firstFileAdded) {
               // reset file list
               ((wxFileDataObject*)GetDataObject())->SetData(0, "");
               firstFileAdded = true;
            }

            ((wxFileDataObject*)GetDataObject())->AddFile(name);

            // We only want to process one flavor
            break;
         }
      }
      return foundSupported;
   }
#endif

   bool OnDrop(wxCoord x, wxCoord y) override
   {
      bool foundSupported = false;
#if !wxCHECK_VERSION(3, 0, 0)
      bool firstFileAdded = false;
      OSErr result;

      UInt16 items = 0;
      CountDragItems((DragReference)m_currentDrag, &items);

      for (UInt16 index = 1; index <= items; index++) {

         DragItemRef theItem = 0;
         GetDragItemReferenceNumber((DragReference)m_currentDrag, index, &theItem);

         UInt16 flavors = 0;
         CountDragItemFlavors((DragReference)m_currentDrag, theItem , &flavors ) ;

         for (UInt16 flavor = 1 ;flavor <= flavors; flavor++) {

            FlavorType theType = 0;
            result = GetFlavorType((DragReference)m_currentDrag, theItem, flavor, &theType);
            if (theType != kDragPromisedFlavorFindFile && theType != kDragFlavorTypeHFS) {
               continue;
            }
            return true;
         }
      }
#endif
      return CurrentDragHasSupportedFormat();
   }

#endif

   bool OnDropFiles(wxCoord WXUNUSED(x), wxCoord WXUNUSED(y), const wxArrayString& filenames) override
   {
      //sort by OD non OD.  load Non OD first so user can start editing asap.
      wxArrayString sortednames(filenames);

      ODManager::Pauser pauser;

      sortednames.Sort(CompareNoCaseFileName);
      for (unsigned int i = 0; i < sortednames.GetCount(); i++) {

         mProject->Import(sortednames[i]);
      }
      mProject->HandleResize(); // Adjust scrollers for NEW track sizes.

      return true;
   }

private:
   AudacityProject *mProject;
};

#endif


bool ImportXMLTagHandler::HandleXMLTag(const wxChar *tag, const wxChar **attrs)
{
   if (wxStrcmp(tag, wxT("import")) || attrs==NULL || (*attrs)==NULL || wxStrcmp(*attrs++, wxT("filename")))
       return false;
   wxString strAttr = *attrs;
   if (!XMLValueChecker::IsGoodPathName(strAttr))
   {
      // Maybe strAttr is just a fileName, not the full path. Try the project data directory.
      wxFileName fileName(mProject->GetDirManager()->GetProjectDataDir(), strAttr);
      if (XMLValueChecker::IsGoodFileName(strAttr, fileName.GetPath(wxPATH_GET_VOLUME)))
         strAttr = fileName.GetFullPath();
      else
      {
         wxLogWarning(wxT("Could not import file: %s"), strAttr.c_str());
         return false;
      }
   }

   WaveTrackArray trackArray;
   mProject->Import(strAttr, &trackArray);
   if (trackArray.empty())
      return false;

   // Handle other attributes, now that we have the tracks.
   attrs++;
   const wxChar** pAttr;
   bool bSuccess = true;

   for (size_t i = 0; i < trackArray.size(); i++)
   {
      // Most of the "import" tag attributes are the same as for "wavetrack" tags,
      // so apply them via WaveTrack::HandleXMLTag().
      bSuccess = trackArray[i]->HandleXMLTag(wxT("wavetrack"), attrs);

      // "offset" tag is ignored in WaveTrack::HandleXMLTag except for legacy projects,
      // so handle it here.
      double dblValue;
      pAttr = attrs;
      while (*pAttr)
      {
         const wxChar *attr = *pAttr++;
         const wxChar *value = *pAttr++;
         const wxString strValue = value;
         if (!wxStrcmp(attr, wxT("offset")) &&
               XMLValueChecker::IsGoodString(strValue) &&
               Internat::CompatibleToDouble(strValue, &dblValue))
            trackArray[i]->SetOffset(dblValue);
      }
   }
   return bSuccess;
};

AudacityProject *CreateNewAudacityProject()
{
   bool bMaximized;
   wxRect wndRect;
   bool bIconized;
   GetNextWindowPlacement(&wndRect, &bMaximized, &bIconized);

   //Create and show a NEW project
   AudacityProject *p = new AudacityProject(NULL, -1,
                                            wxDefaultPosition,
                                            wxSize(wndRect.width, wndRect.height));
   gAudacityProjects.Add(p);

   // wxGTK3 seems to need to require creating the window using default position
   // and then manually positioning it.
   p->SetPosition(wndRect.GetPosition());

   if(bMaximized) {
      p->Maximize(true);
   }
   else if (bIconized) {
      // if the user close down and iconized state we could start back up and iconized state
      // p->Iconize(TRUE);
   }

   //Initialise the Listener
   gAudioIO->SetListener(p);

   //Set the NEW project as active:
   SetActiveProject(p);

   // Okay, GetActiveProject() is ready. Now we can get its CommandManager,
   // and add the shortcut keys to the tooltips.
   p->GetToolManager()->RegenerateTooltips();

   ModuleManager::Get().Dispatch(ProjectInitialized);

   p->Show(true);

   return p;
}

void RedrawAllProjects()
{
   size_t len = gAudacityProjects.GetCount();
   for (size_t i = 0; i < len; i++)
      gAudacityProjects[i]->RedrawProject();
}

void RefreshCursorForAllProjects()
{
   size_t len = gAudacityProjects.GetCount();
   for (size_t i = 0; i < len; i++)
      gAudacityProjects[i]->RefreshCursor();
}

AUDACITY_DLL_API void CloseAllProjects()
{
   size_t len = gAudacityProjects.GetCount();
   for (size_t i = 0; i < len; i++)
      gAudacityProjects[i]->Close();

   //Set the Offset and Position increments to 0
   gAudacityOffsetInc = 0;
   gAudacityPosInc = 0;
}

// BG: The default size and position of the first window
void GetDefaultWindowRect(wxRect *defRect)
{
   *defRect = wxGetClientDisplayRect();

   int width = 940;
   int height = 674;

   //These conditional values assist in improving placement and size
   //of NEW windows on different platforms.
#ifdef __WXGTK__
   height += 20;
#endif

#ifdef __WXMSW__
   height += 40;
#endif

#ifdef __WXMAC__
   height += 55;
#endif

   // Use screen size where it is smaller than the values we would like.
   // Otherwise use the values we would like, and centred.
   if (width < defRect->width)
   {
      defRect->x = (defRect->width - width)/2;
      defRect->width = width;
   }

   if (height < defRect->height)
   {
      defRect->y = (defRect->height - height)/2;
      // Bug 1119 workaround
      // Small adjustment for very small Mac screens.
      // If there is only a tiny space at the top
      // then instead of vertical centre, align to bottom.
      const int pixelsFormenu = 60;
      if( defRect->y < pixelsFormenu )
         defRect->y *=2;
      defRect->height = height;
   }
}

bool IsWindowAccessible(wxRect *requestedRect)
{
   wxDisplay display;
   wxRect targetTitleRect(requestedRect->GetLeftTop(), requestedRect->GetBottomRight());
   targetTitleRect.x += 15;
   targetTitleRect.width -= 100;
   if (targetTitleRect.width <  165) targetTitleRect.width = 165;
   targetTitleRect.height = 15;
   int targetBottom = targetTitleRect.GetBottom();
   int targetRight = targetTitleRect.GetRight();
   for (int i =  targetTitleRect.GetLeft(); i < targetRight; i++) {
      for (int j = targetTitleRect.GetTop(); j < targetBottom; j++) {
         int monitor = display.GetFromPoint(wxPoint(i, j));
         if (monitor != wxNOT_FOUND) {
            return TRUE;
         }
      }
   }
   return FALSE;
}

// BG: Calculate where to place the next window (could be the first window)
// BG: Does not store X and Y in prefs. This is intentional.
//
// LL: This should NOT need to be this complicated...FIXME
void GetNextWindowPlacement(wxRect *nextRect, bool *pMaximized, bool *pIconized)
{
   int inc = 25;

   wxRect defaultRect;
   GetDefaultWindowRect(&defaultRect);

   gPrefs->Read(wxT("/Window/Maximized"), pMaximized, false);
   gPrefs->Read(wxT("/Window/Iconized"), pIconized, false);

   wxRect windowRect;
   gPrefs->Read(wxT("/Window/X"), &windowRect.x, defaultRect.x);
   gPrefs->Read(wxT("/Window/Y"), &windowRect.y, defaultRect.y);
   gPrefs->Read(wxT("/Window/Width"), &windowRect.width, defaultRect.width);
   gPrefs->Read(wxT("/Window/Height"), &windowRect.height, defaultRect.height);

   wxRect normalRect;
   gPrefs->Read(wxT("/Window/Normal_X"), &normalRect.x, defaultRect.x);
   gPrefs->Read(wxT("/Window/Normal_Y"), &normalRect.y, defaultRect.y);
   gPrefs->Read(wxT("/Window/Normal_Width"), &normalRect.width, defaultRect.width);
   gPrefs->Read(wxT("/Window/Normal_Height"), &normalRect.height, defaultRect.height);

   // Workaround 2.1.1 and earlier bug on OSX...affects only normalRect, but let's just
   // validate for all rects and plats
   if (normalRect.width == 0 || normalRect.height == 0) {
      normalRect = defaultRect;
   }
   if (windowRect.width == 0 || windowRect.height == 0) {
      windowRect = defaultRect;
   }

   wxRect screenRect = wxGetClientDisplayRect();

#if defined(__WXMAC__)
   // On OSX, the top of the window should never be less than the menu height,
   // so something is amiss if it is
   if (normalRect.y < screenRect.y) {
      normalRect = defaultRect;
   }
   if (windowRect.y < screenRect.y) {
      windowRect = defaultRect;
   }
#endif


   // Make sure initial sizes fit within the display bounds
   // We used to trim the sizes which could result in ridiculously small windows.
   // contributing to bug 1243.
   // Now instead if the window doesn't fit the screen, we use the default 
   // window instead, which we know does.
   if (!screenRect.Contains( normalRect )) {
      normalRect = defaultRect;
   }
   if (!screenRect.Contains( windowRect )) {
      windowRect = defaultRect;
   }

   if (gAudacityProjects.IsEmpty()) {
      if (*pMaximized || *pIconized) {
         *nextRect = normalRect;
      }
      else {
         *nextRect = windowRect;
      }
      if (!IsWindowAccessible(nextRect)) {
         *nextRect = defaultRect;
      }
   }
   else {
      bool validWindowSize = false;
      AudacityProject * validProject = NULL;
      size_t numProjects = gAudacityProjects.Count();
      for (int i = numProjects; i > 0 ; i--) {
         if (!gAudacityProjects[i-1]->IsIconized()) {
             validWindowSize = true;
             validProject = gAudacityProjects[i-1];
             break;
         }
      }
      if (validWindowSize) {
         *nextRect = validProject->GetRect();
         *pMaximized = validProject->IsMaximized();
         *pIconized = validProject->IsIconized();
      }
      else {
         *nextRect = normalRect;
      }

      //Placement depends on the increments
      nextRect->x += inc;
      nextRect->y += inc;
   }


   //Have we hit the right side of the screen?
   wxPoint bottomRight = nextRect->GetBottomRight();
   if (bottomRight.x > screenRect.GetRight()) {
      int newWidth = screenRect.GetWidth() - nextRect->GetLeft();
      if (newWidth < defaultRect.GetWidth()) {
         nextRect->x = windowRect.x;
         nextRect->y = windowRect.y;
         nextRect->width = windowRect.width;
      }
      else {
         nextRect->width = newWidth;
      }
   }

   //Have we hit the bottom of the screen?
   bottomRight = nextRect->GetBottomRight();
   if (bottomRight.y > screenRect.GetBottom()) {
      nextRect->y -= inc;
      bottomRight = nextRect->GetBottomRight();
      if (bottomRight.y > screenRect.GetBottom()) {
         nextRect->SetBottom(screenRect.GetBottom());
      }
   }

   if (!IsWindowAccessible(nextRect)) {
      *nextRect = defaultRect;
   }
}

static wxString CreateUniqueName()
{
   static int count = 0;
   return wxDateTime::Now().Format(wxT("%Y-%m-%d %H-%M-%S")) +
          wxString::Format(wxT(" N-%i"), ++count);
}

enum {
   FirstID = 1000,

   // Window controls

   HSBarID,
   VSBarID,
   TrackPanelID
};


BEGIN_EVENT_TABLE(AudacityProject, wxFrame)
   EVT_MENU(wxID_ANY, AudacityProject::OnMenu)
   EVT_MOUSE_EVENTS(AudacityProject::OnMouseEvent)
   EVT_CLOSE(AudacityProject::OnCloseWindow)
   EVT_SIZE(AudacityProject::OnSize)
   EVT_SHOW(AudacityProject::OnShow)
   EVT_MOVE(AudacityProject::OnMove)
   EVT_ACTIVATE(AudacityProject::OnActivate)
   EVT_COMMAND_SCROLL_LINEUP(HSBarID, AudacityProject::OnScrollLeftButton)
   EVT_COMMAND_SCROLL_LINEDOWN(HSBarID, AudacityProject::OnScrollRightButton)
   EVT_COMMAND_SCROLL(HSBarID, AudacityProject::OnScroll)
   EVT_COMMAND_SCROLL(VSBarID, AudacityProject::OnScroll)
   EVT_TIMER(AudacityProjectTimerID, AudacityProject::OnTimer)
   // Fires for menu with ID #1...first menu defined
   EVT_UPDATE_UI(1, AudacityProject::OnUpdateUI)
   EVT_ICONIZE(AudacityProject::OnIconize)
   EVT_COMMAND(wxID_ANY, EVT_OPEN_AUDIO_FILE, AudacityProject::OnOpenAudioFile)
   EVT_COMMAND(wxID_ANY, EVT_TOOLBAR_UPDATED, AudacityProject::OnToolBarUpdate)
   //mchinen:multithreaded calls - may not be threadsafe with CommandEvent: may have to change.
   EVT_COMMAND(wxID_ANY, EVT_ODTASK_UPDATE, AudacityProject::OnODTaskUpdate)
   EVT_COMMAND(wxID_ANY, EVT_ODTASK_COMPLETE, AudacityProject::OnODTaskComplete)
END_EVENT_TABLE()

AudacityProject::AudacityProject(wxWindow * parent, wxWindowID id,
                                 const wxPoint & pos,
                                 const wxSize & size)
   : wxFrame(parent, id, wxT("Dark Audacity"), pos, size),
     mRate((double) gPrefs->Read(wxT("/SamplingRate/DefaultProjectSampleRate"), AudioIO::GetOptimalSupportedSampleRate())),
     mDefaultFormat((sampleFormat) gPrefs->
           Read(wxT("/SamplingRate/DefaultProjectSampleFormat"), floatSample)),
     mSnapTo(gPrefs->Read(wxT("/SnapTo"), SNAP_OFF)),
     mSelectionFormat(gPrefs->Read(wxT("/SelectionFormat"), wxT(""))),
     mFrequencySelectionFormatName(gPrefs->Read(wxT("/FrequencySelectionFormatName"), wxT(""))),
     mBandwidthSelectionFormatName(gPrefs->Read(wxT("/BandwidthSelectionFormatName"), wxT(""))),
     mUndoManager(safenew UndoManager),
     mViewInfo(0.0, 1.0, ZoomInfo::GetDefaultZoom())
{

   SetBackgroundColour(theTheme.Colour( clrMedium ));
   // Note that the first field of the status bar is a dummy, and it's width is set
   // to zero latter in the code. This field is needed for wxWidgets 2.8.12 because
   // if you move to the menu bar, the first field of the menu bar is cleared, which
   // is undesirable behaviour.
   // In addition, the help strings of menu items are by default sent to the first
   // field. Currently there are no such help strings, but it they were introduced, then
   // there would need to be an event handler to send them to the appropriate field.
   mStatusBar = CreateStatusBar(4);

   wxGetApp().SetMissingAliasedFileWarningShouldShow(true);

   // MM: DirManager is created dynamically, freed on demand via ref-counting
   // MM: We don't need to Ref() here because it start with refcount=1
   mDirManager = new DirManager();

   // Create track list
   mTracks = new TrackList();
   mLastSavedTracks = NULL;

   // Register for tracklist updates
   mTracks->Connect(EVT_TRACKLIST_UPDATED,
                    wxCommandEventHandler(AudacityProject::OnTrackListUpdated),
                    NULL,
                    this);

   //
   // Initialize view info (shared with TrackPanel)
   //

   UpdatePrefs();

   mLockPlayRegion = false;

   // Make sure valgrind sees mIsSyncLocked is initialized, even
   // though we're about to set it from prefs.
   mIsSyncLocked = false;
   gPrefs->Read(wxT("/GUI/SyncLockTracks"), &mIsSyncLocked, false);

   // LLL:  Read this!!!
   //
   // Until the time (and cpu) required to refresh the track panel is
   // reduced, leave the following window creations in the order specified.
   // This will place the refresh of the track panel last, allowing all
   // the others to get done quickly.
   //
   // Near as I can tell, this is only a problem under Windows.
   //


   // PRL:  this panel groups the top tool dock and the ruler into one
   // tab cycle.
   // Must create it with non-default width equal to the main window width,
   // or else the device toolbar doesn't make initial widths of the choice
   // controls correct.
   mTopPanel = safenew wxPanelWrapper {
      this, wxID_ANY, wxDefaultPosition, { this->GetSize().GetWidth(), -1 }
   };
   mTopPanel->SetAutoLayout(true);

   //
   // Create the ToolDock
   //
   mToolManager = std::make_unique<ToolManager>( this, mTopPanel );
   GetSelectionBar()->SetListener(this);
#ifdef EXPERIMENTAL_SPECTRAL_EDITING
   GetSpectralSelectionBar()->SetListener(this);
#endif
   mToolManager->LayoutToolBars();

   //
   // Create the horizontal ruler
   //
   mRuler = safenew AdornedRulerPanel( this, mTopPanel,
                                   wxID_ANY,
                                   wxDefaultPosition,
                                   wxSize( -1, AdornedRulerPanel::GetRulerHeight(false) ),
                                   &mViewInfo );

   //
   // Create the TrackPanel and the scrollbars
   //
   wxWindow    * pPage;

#ifdef EXPERIMENTAL_NOTEBOOK
   // We are using a notebook (tabbed panel), so we create the notebook and add pages.
   GuiFactory Factory;
   wxNotebook  * pNotebook;
   mMainPanel = Factory.AddPanel(
      this, wxPoint( left, top ), wxSize( width, height ) );
   pNotebook  = Factory.AddNotebook( mMainPanel );
   /* i18n-hint: This is an experimental feature where the main panel in
      Audacity is put on a notebook tab, and this is the name on that tab.
      Other tabs in that notebook may have instruments, patch panels etc.*/
   pPage = Factory.AddPage( pNotebook, _("Main Mix"));
#else
   // Not using a notebook, so we place the track panel inside another panel,
   // this keeps the notebook code and normal code consistant and also
   // paves the way for adding additional windows inside the track panel.
   mMainPanel = safenew wxPanelWrapper(this, -1,
      wxDefaultPosition,
      wxDefaultSize,
      wxNO_BORDER);
   mMainPanel->SetSizer( safenew wxBoxSizer(wxVERTICAL) );
   pPage = mMainPanel;
   // Set the colour here to the track panel background to avoid
   // flicker when Audacity starts up.
   // However, that leads to areas next to the horizontal scroller
   // being painted in background colour and not scroller background
   // colour, so suppress this for now.
   //pPage->SetBackgroundColour( theTheme.Colour( clrDark ));
#endif

<<<<<<< HEAD
   pPage->SetBackgroundColour(theTheme.Colour( clrMedium ));
=======
   {
      auto ubs = std::make_unique<wxBoxSizer>(wxVERTICAL);
      ubs->Add(mToolManager->GetTopDock(), 0, wxEXPAND | wxALIGN_TOP);
      ubs->Add(mRuler, 0, wxEXPAND);
      mTopPanel->SetSizer(ubs.release());
   }
>>>>>>> 016919a5

   wxBoxSizer *bs;
   {
      auto ubs = std::make_unique<wxBoxSizer>(wxVERTICAL);
      bs = ubs.get();
      bs->Add(mTopPanel, 0, wxEXPAND | wxALIGN_TOP);
      bs->Add(pPage, 1, wxEXPAND);
      bs->Add(mToolManager->GetBotDock(), 0, wxEXPAND);
      SetAutoLayout(true);
      SetSizer(ubs.release());
   }
   bs->Layout();

   // The right hand side translates to NEW TrackPanel(...) in normal
   // Audacity without additional DLLs.
   mTrackPanel = TrackPanel::FactoryFunction(pPage,
                                             TrackPanelID,
                                             wxDefaultPosition,
                                             wxDefaultSize,
                                             mTracks,
                                             &mViewInfo,
                                             this,
                                             mRuler);
   mTrackPanel->UpdatePrefs();

   mIndicatorOverlay = std::make_unique<PlayIndicatorOverlay>(this);

   mCursorOverlay = std::make_unique<EditCursorOverlay>(this);

#ifdef EXPERIMENTAL_SCRUBBING_BASIC
   mScrubOverlay = std::make_unique<ScrubbingOverlay>(this);
   mScrubber = std::make_unique<Scrubber>(this);
#endif

   // More order dependencies here...
   // This must follow construction of *mIndicatorOverlay, because it must
   // attach its timer event handler later (so that its handler is invoked
   // earlier)
   mPlaybackScroller = std::make_unique<PlaybackScroller>(this);

   // This must follow construction of *mPlaybackScroller,
   // because it must
   // attach its timer event handler later (so that its handler is invoked
   // earlier)
   this->Connect(EVT_TRACK_PANEL_TIMER,
      wxCommandEventHandler(ViewInfo::OnTimer),
      NULL,
      &mViewInfo);

   // Add the overlays, in the sequence in which they will be painted
   mTrackPanel->AddOverlay(mIndicatorOverlay.get());
   mTrackPanel->AddOverlay(mCursorOverlay.get());
#ifdef EXPERIMENTAL_SCRUBBING_BASIC
   mTrackPanel->AddOverlay(mScrubOverlay.get());
#endif

   CreateMenusAndCommands();

   // LLL: When Audacity starts or becomes active after returning from
   //      another application, the first window that can accept focus
   //      will be given the focus even if we try to SetFocus().  By
   //      creating the scrollbars after the TrackPanel, we resolve
   //      several focus problems.
   mHsbar = safenew ScrollBar(pPage, HSBarID, wxSB_HORIZONTAL);
   mVsbar = safenew ScrollBar(pPage, VSBarID, wxSB_VERTICAL);

   // LLL: When Audacity starts or becomes active after returning from
   //      another application, the first window that can accept focus
   //      will be given the focus even if we try to SetFocus().  By
   //      making the TrackPanel that first window, we resolve several
   //      keyboard focus problems.
   pPage->MoveBeforeInTabOrder(mTopPanel);

   bs = (wxBoxSizer *)pPage->GetSizer();

   {
      // Top horizontal grouping
      auto hs = std::make_unique<wxBoxSizer>(wxHORIZONTAL);

      // Track panel
      hs->Add(mTrackPanel, 1, wxEXPAND | wxALIGN_LEFT | wxALIGN_TOP);

      {
         // Vertical grouping
         auto vs = std::make_unique<wxBoxSizer>(wxVERTICAL);

         // Vertical scroll bar
         vs->Add(mVsbar, 1, wxEXPAND | wxALIGN_TOP);
         hs->Add(vs.release(), 0, wxEXPAND | wxALIGN_TOP);
      }

      bs->Add(hs.release(), 1, wxEXPAND | wxALIGN_LEFT | wxALIGN_TOP);
   }

   {
      // Bottom horizontal grouping
      auto hs = std::make_unique<wxBoxSizer>(wxHORIZONTAL);

      // Bottom scrollbar
      hs->Add(mTrackPanel->GetLeftOffset() - 1, 0);
      hs->Add(mHsbar, 1, wxALIGN_BOTTOM);
      hs->Add(mVsbar->GetSize().GetWidth(), 0);
      bs->Add(hs.release(), 0, wxEXPAND | wxALIGN_LEFT);
   }

   // Lay it out
   pPage->SetAutoLayout(true);
   pPage->Layout();

#ifdef EXPERIMENTAL_NOTEBOOK
   AddPages(this, Factory, pNotebook);
#endif

   mMainPanel->Layout();

   wxASSERT( mTrackPanel->GetProject()==this);

   // MM: Give track panel the focus to ensure keyboard commands work
   mTrackPanel->SetFocus();

   // Create tags object
   mTags = std::make_shared<Tags>();

   InitialState();
   FixScrollbars();
   mRuler->SetLeftOffset(mTrackPanel->GetLeftOffset());  // bevel on AdornedRuler

   //
   // Set the Icon
   //

   // loads either the XPM or the windows resource, depending on the platform
#if !defined(__WXMAC__) && !defined(__WXX11__)
   {
#if defined(__WXMSW__)
      wxIcon ic{ wxICON(AudacityLogo) };
#elif defined(__WXGTK__)
      wxIcon ic{wxICON(AudacityLogoAlpha)};
#else
      wxIcon ic{};
      ic.CopyFromBitmap(theTheme.Bitmap(bmpAudacityLogo48x48));
#endif
      SetIcon(ic);
   }
#endif
   mIconized = false;

   mTrackFactory = new TrackFactory(mDirManager, &mViewInfo);

   int widths[] = {0, GetControlToolBar()->WidthForStatusBar(mStatusBar), -1, 150};
   mStatusBar->SetStatusWidths(4, widths);
   wxString msg = wxString::Format(_("Welcome to Dark Audacity version %s"),
                                   AUDACITY_VERSION_STRING);
   mStatusBar->SetStatusText(msg, mainStatusBarField);
   GetControlToolBar()->UpdateStatusBar(this);
   mLastStatusUpdateTime = ::wxGetUTCTime();

   mTimer = new wxTimer(this, AudacityProjectTimerID);
   mTimer->Start(200);

#if wxUSE_DRAG_AND_DROP
   // We can import now, so become a drag target
//   SetDropTarget(new AudacityDropTarget(this));
//   mTrackPanel->SetDropTarget(new AudacityDropTarget(this));
   mTrackPanel->SetDropTarget(new DropTarget(this));
#endif

   wxTheApp->Connect(EVT_AUDIOIO_CAPTURE,
                     wxCommandEventHandler(AudacityProject::OnCapture),
                     NULL,
                     this);

   //Initialize the last selection adjustment time.
   mLastSelectionAdjustment = ::wxGetLocalTimeMillis();

}

AudacityProject::~AudacityProject()
{
   // Tool manager gives us capture sometimes
   if(HasCapture())
      ReleaseMouse();

   if (wxGetApp().GetRecentFiles())
   {
      wxGetApp().GetRecentFiles()->RemoveMenu(mRecentFilesMenu);
   }

   if(mTrackPanel) {
#ifdef EXPERIMENTAL_SCRUBBING_BASIC
      mTrackPanel->RemoveOverlay(mScrubOverlay.get());
#endif
      mTrackPanel->RemoveOverlay(mCursorOverlay.get());
      mTrackPanel->RemoveOverlay(mIndicatorOverlay.get());
   }

   wxTheApp->Disconnect(EVT_AUDIOIO_CAPTURE,
                     wxCommandEventHandler(AudacityProject::OnCapture),
                     NULL,
                     this);
}

AudioIOStartStreamOptions AudacityProject::GetDefaultPlayOptions()
{
   AudioIOStartStreamOptions options { GetRate() };
   options.timeTrack = GetTracks()->GetTimeTrack();
   options.listener = this;
   return options;
}

void AudacityProject::UpdatePrefsVariables()
{
   gPrefs->Read(wxT("/AudioFiles/ShowId3Dialog"), &mShowId3Dialog, true);
   gPrefs->Read(wxT("/AudioFiles/NormalizeOnLoad"),&mNormalizeOnLoad, false);
   gPrefs->Read(wxT("/GUI/AutoScroll"), &mViewInfo.bUpdateTrackIndicator, true);
   gPrefs->Read(wxT("/GUI/EmptyCanBeDirty"), &mEmptyCanBeDirty, true );
   gPrefs->Read(wxT("/GUI/Help"), &mHelpPref, wxT("InBrowser") );
   gPrefs->Read(wxT("/GUI/SelectAllOnNone"), &mSelectAllOnNone, true);
   gPrefs->Read(wxT("/GUI/ShowSplashScreen"), &mShowSplashScreen, true);
   gPrefs->Read(wxT("/GUI/Solo"), &mSoloPref, wxT("Simple"));
   // Update the old default to the NEW default.
   if (mSoloPref == wxT("Standard"))
      mSoloPref = wxT("Simple");
   gPrefs->Read(wxT("/GUI/TracksFitVerticallyZoomed"), &mTracksFitVerticallyZoomed, false);
   //   gPrefs->Read(wxT("/GUI/UpdateSpectrogram"), &mViewInfo.bUpdateSpectrogram, true);

   gPrefs->Read(wxT("/SamplingRate/DefaultProjectSampleRate"), &mRate, AudioIO::GetOptimalSupportedSampleRate());
   mDefaultFormat = (sampleFormat) gPrefs->Read(wxT("/SamplingRate/DefaultProjectSampleFormat"), floatSample);

   gPrefs->Read(wxT("/AudioIO/SeekShortPeriod"), &mSeekShort, 1.0);
   gPrefs->Read(wxT("/AudioIO/SeekLongPeriod"), &mSeekLong, 15.0);
}

void AudacityProject::UpdatePrefs()
{
   UpdatePrefsVariables();

   SetProjectTitle();

   if (mTrackPanel) {
      mTrackPanel->UpdatePrefs();
   }
   if (mMixerBoard)
      mMixerBoard->UpdatePrefs();

   if (mToolManager) {
      mToolManager->UpdatePrefs();
   }

   if (mRuler) {
      mRuler->UpdatePrefs();
   }

   // The toolbars will be recreated, so make sure we don't leave
   // a stale pointer hanging around.
   mLastFocusedWindow = NULL;
}

void AudacityProject::SetMissingAliasFileDialog(wxDialog *dialog)
{
   mAliasMissingWarningDialog = dialog;
}

wxDialog *AudacityProject::GetMissingAliasFileDialog()
{
   return mAliasMissingWarningDialog;
}

void AudacityProject::RedrawProject(const bool bForceWaveTracks /*= false*/)
{
   FixScrollbars();
   if (bForceWaveTracks && mTracks)
   {
      TrackListIterator iter(mTracks);
      Track* pTrack = iter.First();
      while (pTrack)
      {
         if (pTrack->GetKind() == Track::Wave)
         {
            WaveTrack* pWaveTrack = (WaveTrack*)pTrack;
            WaveClipList::compatibility_iterator node = pWaveTrack->GetClipIterator();
            while (node)
            {
               WaveClip *clip = node->GetData();
               clip->MarkChanged();
               node = node->GetNext();
            }
         }
         pTrack = iter.Next();
      }
   }
   mTrackPanel->Refresh(false);
}

void AudacityProject::RefreshCursor()
{
   mTrackPanel->HandleCursorForLastMouseEvent();
}

void AudacityProject::SetSel0(double newSel0)
{
   //Bound checking should go on here

   mViewInfo.selectedRegion.setT0(newSel0);
}

void AudacityProject::SetSel1(double newSel1)
{
   //Bound checking should go on here

   mViewInfo.selectedRegion.setT1(newSel1);
}

void AudacityProject::OnCapture(wxCommandEvent& evt)
{
   evt.Skip();

   if (evt.GetInt() != 0)
      mIsCapturing = true;
   else
      mIsCapturing = false;
}


DirManager *AudacityProject::GetDirManager()
{
   return mDirManager;
}

TrackFactory *AudacityProject::GetTrackFactory()
{
   return mTrackFactory;
}

AdornedRulerPanel *AudacityProject::GetRulerPanel()
{
   return mRuler;
}

int AudacityProject::GetAudioIOToken() const
{
   return mAudioIOToken;
}

void AudacityProject::SetAudioIOToken(int token)
{
   mAudioIOToken = token;
}

bool AudacityProject::IsAudioActive() const
{
   return GetAudioIOToken() > 0 &&
      gAudioIO->IsStreamActive(GetAudioIOToken());
}

const Tags *AudacityProject::GetTags()
{
   return mTags.get();
}

wxString AudacityProject::GetName()
{
   wxString name = wxFileNameFromPath(mFileName);

   // Chop off the extension
   size_t len = name.Len();
   if (len > 4 && name.Mid(len - 4) == wxT(".aup"))
      name = name.Mid(0, len - 4);

   return name;
}

void AudacityProject::SetProjectTitle()
{
   wxString name = GetName();
   if( name.IsEmpty() )
   {
      name = wxT("Dark Audacity");
   }

   if (mIsRecovered)
   {
      name += wxT(" ");
      /* i18n-hint: E.g this is recovered audio that had been lost.*/
      name += _("(Recovered)");
   }

   SetTitle( name );
   SetName(name);       // to make the nvda screen reader read the correct title
}

bool AudacityProject::GetIsEmpty()
{
   return mTracks->IsEmpty();
}

bool AudacityProject::SnapSelection()
{
   if (mSnapTo != SNAP_OFF) {
      SelectedRegion &selectedRegion = mViewInfo.selectedRegion;
      NumericConverter nc(NumericConverter::TIME, GetSelectionFormat(), 0, GetRate());
      const bool nearest = (mSnapTo == SNAP_NEAREST);

      const double oldt0 = selectedRegion.t0();
      const double oldt1 = selectedRegion.t1();

      nc.ValueToControls(oldt0, nearest);
      nc.ControlsToValue();
      const double t0 = nc.GetValue();

      nc.ValueToControls(oldt1, nearest);
      nc.ControlsToValue();
      const double t1 = nc.GetValue();

      if (t0 != oldt0 || t1 != oldt1) {
         selectedRegion.setTimes(t0, t1);
         TP_DisplaySelection();
         return true;
      }
   }

   return false;
}

double AudacityProject::AS_GetRate()
{
   return mRate;
}

void AudacityProject::AS_SetRate(double rate)
{
   mRate = rate;
}

int AudacityProject::AS_GetSnapTo()
{
   return GetSnapTo();
}

void AudacityProject::AS_SetSnapTo(int snap)
{
   mSnapTo = snap;

// LLL: TODO - what should this be changed to???
// mCommandManager.Check(wxT("Snap"), mSnapTo);
   gPrefs->Write(wxT("/SnapTo"), mSnapTo);
   gPrefs->Flush();

   SnapSelection();

   RedrawProject();
}

const wxString & AudacityProject::AS_GetSelectionFormat()
{
   return GetSelectionFormat();
}

void AudacityProject::AS_SetSelectionFormat(const wxString & format)
{
   mSelectionFormat = format;

   gPrefs->Write(wxT("/SelectionFormat"), mSelectionFormat);
   gPrefs->Flush();

   if (SnapSelection() && GetTrackPanel())
      GetTrackPanel()->Refresh(false);
}

double AudacityProject::SSBL_GetRate() const
{
   // Return maximum of project rate and all track rates.
   double rate = mRate;

   TrackListOfKindIterator iterWaveTrack(Track::Wave, mTracks);
   WaveTrack *pWaveTrack = static_cast<WaveTrack*>(iterWaveTrack.First());
   while (pWaveTrack)
   {
      rate = std::max(rate, pWaveTrack->GetRate());
      pWaveTrack = static_cast<WaveTrack*>(iterWaveTrack.Next());
   }

   return rate;
}

const wxString & AudacityProject::SSBL_GetFrequencySelectionFormatName()
{
   return GetFrequencySelectionFormatName();
}

void AudacityProject::SSBL_SetFrequencySelectionFormatName(const wxString & formatName)
{
   mFrequencySelectionFormatName = formatName;

   gPrefs->Write(wxT("/FrequencySelectionFormatName"), mFrequencySelectionFormatName);
   gPrefs->Flush();
}

const wxString & AudacityProject::SSBL_GetBandwidthSelectionFormatName()
{
   return GetBandwidthSelectionFormatName();
}

void AudacityProject::SSBL_SetBandwidthSelectionFormatName(const wxString & formatName)
{
   mBandwidthSelectionFormatName = formatName;

   gPrefs->Write(wxT("/BandwidthSelectionFormatName"), mBandwidthSelectionFormatName);
   gPrefs->Flush();
}

void AudacityProject::SSBL_ModifySpectralSelection(double &bottom, double &top, bool done)
{
#ifdef EXPERIMENTAL_SPECTRAL_EDITING
   double nyq = SSBL_GetRate() / 2.0;
   if (bottom >= 0.0)
      bottom = std::min(nyq, bottom);
   if (top >= 0.0)
      top = std::min(nyq, top);
   mViewInfo.selectedRegion.setFrequencies(bottom, top);
   mTrackPanel->Refresh(false);
   if (done) {
      ModifyState(false);
   }
#else
   bottom; top; done;
#endif
}

const wxString & AudacityProject::GetFrequencySelectionFormatName() const
{
   return mFrequencySelectionFormatName;
}

void AudacityProject::SetFrequencySelectionFormatName(const wxString & formatName)
{
   SSBL_SetFrequencySelectionFormatName(formatName);
#ifdef EXPERIMENTAL_SPECTRAL_EDITING
   if (GetSpectralSelectionBar()) {
      GetSpectralSelectionBar()->SetFrequencySelectionFormatName(formatName);
   }
#endif
}

const wxString & AudacityProject::GetBandwidthSelectionFormatName() const
{
   return mBandwidthSelectionFormatName;
}

void AudacityProject::SetBandwidthSelectionFormatName(const wxString & formatName)
{
   SSBL_SetBandwidthSelectionFormatName(formatName);
#ifdef EXPERIMENTAL_SPECTRAL_EDITING
   if (GetSpectralSelectionBar()) {
      GetSpectralSelectionBar()->SetBandwidthSelectionFormatName(formatName);
   }
#endif
}

void AudacityProject::SetSelectionFormat(const wxString & format)
{
   AS_SetSelectionFormat(format);
   if (GetSelectionBar()) {
      GetSelectionBar()->SetSelectionFormat(format);
   }
}

const wxString & AudacityProject::GetSelectionFormat() const
{
   return mSelectionFormat;
}


void AudacityProject::AS_ModifySelection(double &start, double &end, bool done)
{
   mViewInfo.selectedRegion.setTimes(start, end);
   mTrackPanel->Refresh(false);
   if (done) {
      ModifyState(false);
   }
}

void AudacityProject::FinishAutoScroll()
{
   // Set a flag so we don't have to generate two update events
   mAutoScrolling = true;

   // Call our Scroll method which updates our ViewInfo variables
   // to reflect the positions of the scrollbars
   wxScrollEvent dummy;
   OnScroll(dummy);

   mAutoScrolling = false;
}


///
/// This method handles general left-scrolling, either for drag-scrolling
/// or when the scrollbar is clicked to the left of the thumb
///
void AudacityProject::OnScrollLeft()
{
   wxInt64 pos = mHsbar->GetThumbPosition();
   // move at least one scroll increment
   pos -= wxMax((wxInt64)(sbarHjump * mViewInfo.sbarScale), 1);
   pos = wxMax(pos, 0);

   if (pos != mHsbar->GetThumbPosition()) {
      mHsbar->SetThumbPosition((int)pos);
      FinishAutoScroll();
   }
}
///
/// This method handles general right-scrolling, either for drag-scrolling
/// or when the scrollbar is clicked to the right of the thumb
///

void AudacityProject::OnScrollRight()
{
   wxInt64 pos = mHsbar->GetThumbPosition();
   // move at least one scroll increment
   // use wxInt64 for calculation to prevent temporary overflow
   pos += wxMax((wxInt64)(sbarHjump * mViewInfo.sbarScale), 1);
   wxInt64 max = mHsbar->GetRange() - mHsbar->GetThumbSize();
   pos = wxMin(pos, max);

   if (pos != mHsbar->GetThumbPosition()) {
      mHsbar->SetThumbPosition((int)pos);
      FinishAutoScroll();
   }
}

///
///  This handles the event when the left direction button on the scrollbar is depresssed
///
void AudacityProject::OnScrollLeftButton(wxScrollEvent & event)
{
   wxInt64 pos = mHsbar->GetThumbPosition();
   // move at least one scroll increment
   pos -= wxMax((wxInt64)(sbarHjump * mViewInfo.sbarScale), 1);
   pos = wxMax(pos, 0);

   if (pos != mHsbar->GetThumbPosition()) {
      mHsbar->SetThumbPosition((int)pos);
      OnScroll(event);
   }
}

///
///  This handles  the event when the right direction button on the scrollbar is depresssed
///
void AudacityProject::OnScrollRightButton(wxScrollEvent & event)
{
   wxInt64 pos = mHsbar->GetThumbPosition();
   // move at least one scroll increment
   // use wxInt64 for calculation to prevent temporary overflow
   pos += wxMax((wxInt64)(sbarHjump * mViewInfo.sbarScale), 1);
   wxInt64 max = mHsbar->GetRange() - mHsbar->GetThumbSize();
   pos = wxMin(pos, max);

   if (pos != mHsbar->GetThumbPosition()) {
      mHsbar->SetThumbPosition((int)pos);
      OnScroll(event);
   }
}


bool AudacityProject::MayScrollBeyondZero() const
{
   if (mViewInfo.bScrollBeyondZero)
      return true;

   if (GetScrubber().HasStartedScrubbing() ||
       IsAudioActive()) {
      if (mPlaybackScroller) {
         auto mode = mPlaybackScroller->GetMode();
         if (mode == PlaybackScroller::Mode::Centered ||
             mode == PlaybackScroller::Mode::Right)
            return true;
      }
   }

   return false;
}

double AudacityProject::ScrollingLowerBoundTime() const
{
   if (!MayScrollBeyondZero())
      return 0;
   const double screen = mTrackPanel->GetScreenEndTime() - mViewInfo.h;
   return std::min(mTracks->GetStartTime(), -screen / 2.0);
}

// PRL: Bug1197: we seem to need to compute all in double, to avoid differing results on Mac
// That's why ViewInfo::TimeRangeToPixelWidth was defined, with some regret.
double AudacityProject::PixelWidthBeforeTime(double scrollto) const
{
   const double lowerBound = ScrollingLowerBoundTime();
   return
      // Ignoring fisheye is correct here
      mViewInfo.TimeRangeToPixelWidth(scrollto - lowerBound);
}

void AudacityProject::SetHorizontalThumb(double scrollto)
{
   const int max = mHsbar->GetRange() - mHsbar->GetThumbSize();
   const int pos =
      std::min(max,
         std::max(0,
            int(floor(0.5 + PixelWidthBeforeTime(scrollto) * mViewInfo.sbarScale))));
   mHsbar->SetThumbPosition(pos);
}

//
// This method, like the other methods prefaced with TP, handles TrackPanel
// 'callback'.
//
void AudacityProject::TP_ScrollWindow(double scrollto)
{
   SetHorizontalThumb(scrollto);

   // Call our Scroll method which updates our ViewInfo variables
   // to reflect the positions of the scrollbars
   wxScrollEvent dummy;
   OnScroll(dummy);
}

//
// Scroll vertically. This is called for example by the mouse wheel
// handler in Track Panel. A positive argument makes the window
// scroll down, while a negative argument scrolls up.
//
bool AudacityProject::TP_ScrollUpDown(int delta)
{
   int oldPos = mVsbar->GetThumbPosition();
   int pos = oldPos + delta;
   int max = mVsbar->GetRange() - mVsbar->GetThumbSize();

   // Can be negative in case of only one track
   if (max < 0)
      max = 0;

   if (pos > max)
      pos = max;
   else if (pos < 0)
      pos = 0;

   if (pos != oldPos)
   {
      mVsbar->SetThumbPosition(pos);

      wxScrollEvent dummy;
      OnScroll(dummy);
      return true;
   }
   else
      return false;
}

void AudacityProject::FixScrollbars()
{
   if(!mTracks)
      return;

   bool refresh = false;
   bool rescroll = false;

   int totalHeight = (mTracks->GetHeight() + 32);

   int panelWidth, panelHeight;
   mTrackPanel->GetTracksUsableArea(&panelWidth, &panelHeight);

   // (From Debian...at least I think this is the change cooresponding
   // to this comment)
   //
   // (2.) GTK critical warning "IA__gtk_range_set_range: assertion
   // 'min < max' failed" because of negative numbers as result of window
   // size checking. Added a sanity check that straightens up the numbers
   // in edge cases.
   if (panelWidth < 0) {
      panelWidth = 0;
   }
   if (panelHeight < 0) {
      panelHeight = 0;
   }

   double LastTime =
      std::max(mTracks->GetEndTime(), mViewInfo.selectedRegion.t1());

   const double screen = GetScreenEndTime() - mViewInfo.h;
   const double halfScreen = screen / 2.0;

   // If we can scroll beyond zero,
   // Add 1/2 of a screen of blank space to the end
   // and another 1/2 screen before the beginning
   // so that any point within the union of the selection and the track duration
   // may be scrolled to the midline.
   // May add even more to the end, so that you can always scroll the starting time to zero.
   const double lowerBound = ScrollingLowerBoundTime();
   const double additional = MayScrollBeyondZero()
      ? -lowerBound + std::max(halfScreen, screen - LastTime)
      : screen / 4.0;

   mViewInfo.total = LastTime + additional;

   // Don't remove time from total that's still on the screen
   mViewInfo.total = std::max(mViewInfo.total, mViewInfo.h + screen);

   if (mViewInfo.h < lowerBound) {
      mViewInfo.h = lowerBound;
      rescroll = true;
   }

   mViewInfo.sbarTotal = (wxInt64) (mViewInfo.GetTotalWidth());
   mViewInfo.sbarScreen = (wxInt64)(panelWidth);
   mViewInfo.sbarH = (wxInt64) (mViewInfo.GetBeforeScreenWidth());

   int lastv = mViewInfo.vpos;
   // PRL:  Can someone else find a more elegant solution to bug 812, than
   // introducing this boolean member variable?
   // Setting mVSbar earlier, int HandlXMLTag, didn't succeed in restoring
   // the vertical scrollbar to its saved position.  So defer that till now.
   // mbInitializingScrollbar should be true only at the start of the life
   // of an AudacityProject reopened from disk.
   if (!mbInitializingScrollbar) {
      mViewInfo.vpos = mVsbar->GetThumbPosition() * mViewInfo.scrollStep;
   }
   mbInitializingScrollbar = false;

   if (mViewInfo.vpos >= totalHeight)
      mViewInfo.vpos = totalHeight - 1;
   if (mViewInfo.vpos < 0)
      mViewInfo.vpos = 0;

   bool oldhstate;
   bool oldvstate;
   bool newhstate = (GetScreenEndTime() - mViewInfo.h) < mViewInfo.total;
   bool newvstate = panelHeight < totalHeight;

#ifdef __WXGTK__
   oldhstate = mHsbar->IsShown();
   oldvstate = mVsbar->IsShown();
   mHsbar->Show(newhstate);
   mVsbar->Show(panelHeight < totalHeight);
#else
   oldhstate = mHsbar->IsEnabled();
   oldvstate = mVsbar->IsEnabled();
   mHsbar->Enable(newhstate);
   mVsbar->Enable(panelHeight < totalHeight);
#endif

   if (panelHeight >= totalHeight && mViewInfo.vpos != 0) {
      mViewInfo.vpos = 0;

      refresh = true;
      rescroll = false;
   }
   if (!newhstate && mViewInfo.sbarH != 0) {
      mViewInfo.sbarH = 0;

      refresh = true;
      rescroll = false;
   }

   if (lastv != mViewInfo.vpos) {
      UpdateFirstVisible();
   }

   // wxScrollbar only supports int values but we need a greater range, so
   // we scale the scrollbar coordinates on demand. We only do this if we
   // would exceed the int range, so we can always use the maximum resolution
   // available.

   // Don't use the full 2^31 max int range but a bit less, so rounding
   // errors in calculations do not overflow max int
   wxInt64 maxScrollbarRange = (wxInt64)(2147483647 * 0.999);
   if (mViewInfo.sbarTotal > maxScrollbarRange)
      mViewInfo.sbarScale = ((double)maxScrollbarRange) / mViewInfo.sbarTotal;
   else
      mViewInfo.sbarScale = 1.0; // use maximum resolution

   {
      int scaledSbarH = (int)(mViewInfo.sbarH * mViewInfo.sbarScale);
      int scaledSbarScreen = (int)(mViewInfo.sbarScreen * mViewInfo.sbarScale);
      int scaledSbarTotal = (int)(mViewInfo.sbarTotal * mViewInfo.sbarScale);
      const int offset =
         int(floor(0.5 + mViewInfo.sbarScale * PixelWidthBeforeTime(0.0)));

      mHsbar->SetScrollbar(scaledSbarH + offset, scaledSbarScreen, scaledSbarTotal,
         scaledSbarScreen, TRUE);
   }

   // Vertical scrollbar
   mVsbar->SetScrollbar(mViewInfo.vpos / mViewInfo.scrollStep,
                        panelHeight / mViewInfo.scrollStep,
                        totalHeight / mViewInfo.scrollStep,
                        panelHeight / mViewInfo.scrollStep, TRUE);

   if (refresh || (rescroll &&
       (GetScreenEndTime() - mViewInfo.h) < mViewInfo.total)) {
      mTrackPanel->Refresh(false);
   }

   UpdateMenus();

   if (oldhstate != newhstate || oldvstate != newvstate) {
      UpdateLayout();
   }
}

Track *AudacityProject::GetFirstVisible()
{
   if (!mViewInfo.track && mTracks) {
      TrackListIterator iter(mTracks);
      for (Track *t = iter.First(); t; t = iter.Next()) {
         int y = t->GetY();
         int h = t->GetHeight();
         if (y >= mViewInfo.vpos || y + h >= mViewInfo.vpos) {
            mViewInfo.track = t;
            break;
         }
      }
   }

   return mViewInfo.track;
}

void AudacityProject::UpdateFirstVisible()
{
   if (!mViewInfo.track || !mTracks) {
      return;
   }

   Track *t = mViewInfo.track;
   mViewInfo.track = NULL;

   if (t->GetY() > mViewInfo.vpos) {
      while (t && t->GetY() > mViewInfo.vpos) {
         t = mTracks->GetPrev(t);
      }
   }

   while (t) {
      int y = t->GetY();
      int h = t->GetHeight();
      if (y >= mViewInfo.vpos || y + h >= mViewInfo.vpos) {
         mViewInfo.track = t;
         return;
      }
      t = mTracks->GetNext(t);
   }

   return;
}

void AudacityProject::UpdateLayout()
{
   if (!mTrackPanel)
      return;

   mToolManager->LayoutToolBars();
   Layout();

   // Retrieve size of this projects window
   wxSize mainsz = GetSize();

   // Retrieve position of the track panel to use as the size of the top
   // third of the window
   wxPoint tppos = ClientToScreen(mTrackPanel->GetParent()->GetPosition());

   // Retrieve position of bottom dock to use as the size of the bottom
   // third of the window
   wxPoint sbpos = ClientToScreen(mToolManager->GetBotDock()->GetPosition());

   // The "+ 50" is the minimum height of the TrackPanel
   SetSizeHints(250, (mainsz.y - sbpos.y) + tppos.y + 50, 20000, 20000);
}

void AudacityProject::HandleResize()
{
   if (!mTrackPanel)
      return;

   FixScrollbars();

   UpdateLayout();
}

void AudacityProject::OnIconize(wxIconizeEvent &event)
{

   int VisibleProjectCount = 0;

   //JKC: On Iconizing we get called twice.  Don't know
   // why but it does no harm.
   // Should we be returning true/false rather than
   // void return?  I don't know.
   mIconized = event.IsIconized();

   unsigned int i;

   for(i=0;i<gAudacityProjects.Count();i++){
      if(gAudacityProjects[i]){
         if( !gAudacityProjects[i]->mIconized )
            VisibleProjectCount++;
      }
   }

   event.Skip();
}

void AudacityProject::OnMove(wxMoveEvent & event)
{
   if (!this->IsMaximized() && !this->IsIconized())
      SetNormalizedWindowState(this->GetRect());
   event.Skip();
}

void AudacityProject::OnSize(wxSizeEvent & event)
{
   // (From Debian)
   //
   // (3.) GTK critical warning "IA__gdk_window_get_origin: assertion
   // 'GDK_IS_WINDOW (window)' failed": Received events of type wxSizeEvent
   // on the main project window cause calls to "ClientToScreen" - which is
   // not available until the window is first shown. So the class has to
   // keep track of wxShowEvent events and inhibit those actions until the
   // window is first shown.
   if (mShownOnce) {
      HandleResize();
      if (!this->IsMaximized() && !this->IsIconized())
         SetNormalizedWindowState(this->GetRect());
   }
   event.Skip();
}

void AudacityProject::OnShow(wxShowEvent & event)
{
   // Remember that the window has been shown at least once
   mShownOnce = true;

   // (From Debian...see also TrackPanel::OnTimer and AudacityTimer::Notify)
   //
   // Description: Workaround for wxWidgets bug: Reentry in clipboard
   //  The wxWidgets bug http://trac.wxwidgets.org/ticket/16636 prevents
   //  us from doing clipboard operations in wxShowEvent and wxTimerEvent
   //  processing because those event could possibly be processed during
   //  the (not sufficiently protected) Yield() of a first clipboard
   //  operation, causing reentry. Audacity had a workaround in place
   //  for this problem (the class "CaptureEvents"), which however isn't
   //  applicable with wxWidgets 3.0 because it's based on changing the
   //  gdk event handler, a change that would be overridden by wxWidgets's
   //  own gdk event handler change.
   //  Instead, as a NEW workaround, specifically protect those processings
   //  of wxShowEvent and wxTimerEvent that try to do clipboard operations
   //  from being executed within Yield(). This is done by delaying their
   //  execution by posting pure wxWidgets events - which are never executed
   //  during Yield().
   // Author: Martin Stegh  fer <martin@steghoefer.eu>
   //  Bug-Debian: https://bugs.debian.org/765341

   // the actual creation/showing of the window).
   // Post the event instead of calling OnSize(..) directly. This ensures that
   // this is a pure wxWidgets event (no GDK event behind it) and that it
   // therefore isn't processed within the YieldFor(..) of the clipboard
   // operations (workaround for Debian bug #765341).
   wxSizeEvent *sizeEvent = new wxSizeEvent(GetSize());
   GetEventHandler()->QueueEvent(sizeEvent);

   // Further processing by default handlers
   event.Skip();
}

///
///  A toolbar has been updated, so handle it like a sizing event.
///
void AudacityProject::OnToolBarUpdate(wxCommandEvent & event)
{
   HandleResize();

   event.Skip(false);             /* No need to propagate any further */
}

// The projects tracklist has been updated
void AudacityProject::OnTrackListUpdated(wxCommandEvent & event)
{
   mViewInfo.track = NULL;

   event.Skip();
}

///Prevents deletion of projects from outside threads.
void AudacityProject::AllProjectsDeleteLock()
{
   msAllProjectDeleteMutex->Lock();
}

///Reallows deletion of projects from outside threads.
void AudacityProject::AllProjectsDeleteUnlock()
{
   msAllProjectDeleteMutex->Unlock();
}

///Handles the redrawing necessary for tasks as they partially update in the background.
void AudacityProject::OnODTaskUpdate(wxCommandEvent & WXUNUSED(event))
{
   //todo: add track data to the event - check to see if the project contains it before redrawing.
   if(mTrackPanel)
      mTrackPanel->Refresh(false);

}

//redraws the task and does other book keeping after the task is complete.
void AudacityProject::OnODTaskComplete(wxCommandEvent & WXUNUSED(event))
{
  if(mTrackPanel)
      mTrackPanel->Refresh(false);
 }

void AudacityProject::OnScroll(wxScrollEvent & WXUNUSED(event))
{
   const wxInt64 hlast = mViewInfo.sbarH;

   const double lowerBound = ScrollingLowerBoundTime();
   const wxInt64 offset = PixelWidthBeforeTime(0.0);

   mViewInfo.sbarH =
      (wxInt64)(mHsbar->GetThumbPosition() / mViewInfo.sbarScale) - offset;

   if (mViewInfo.sbarH != hlast) {
      int width;
      mTrackPanel->GetTracksUsableArea(&width, NULL);
      mViewInfo.SetBeforeScreenWidth(mViewInfo.sbarH, width, lowerBound);
   }


   if (MayScrollBeyondZero()) {
      enum { SCROLL_PIXEL_TOLERANCE = 10 };
      if (std::abs(mViewInfo.TimeToPosition(0.0, 0
                                   )) < SCROLL_PIXEL_TOLERANCE) {
         // Snap the scrollbar to 0
         mViewInfo.h = 0;
         SetHorizontalThumb(0.0);
      }
   }

   int lastv = mViewInfo.vpos;
   mViewInfo.vpos = mVsbar->GetThumbPosition() * mViewInfo.scrollStep;

   if (lastv != mViewInfo.vpos) {
      UpdateFirstVisible();
   }

   //mchinen: do not always set this project to be the active one.
   //a project may autoscroll while playing in the background
   //I think this is okay since OnMouseEvent has one of these.
   //SetActiveProject(this);

   if (!mAutoScrolling) {
      mTrackPanel->Refresh(false);
   }
}

/// Determines if flags for command are compatible with current state.
/// If not, then try some recovery action to make it so.
/// @return whether compatible or not after any actions taken.
bool AudacityProject::TryToMakeActionAllowed
   ( CommandFlag & flags, CommandFlag flagsRqd, CommandFlag mask )
{
   bool bAllowed;

   if( !flags )
      flags = GetUpdateFlags();

   bAllowed = ((flags & mask) == (flagsRqd & mask));
   if( bAllowed )
      return true;

   // Action is not allowed
   // IF not set up to select all audio in that case, THEN return with failure.
   if( !mSelectAllOnNone )
      return false;

   auto MissingFlags = (flags & ~flagsRqd) & mask;

   // IF selecting all audio won't do any good, THEN return with failure.
   if( !(flags & WaveTracksExistFlag) )
      return false;
   if( (MissingFlags & ~( TimeSelectedFlag | WaveTracksSelectedFlag)) )
      return false;

   OnSelectAll();
   flags = GetUpdateFlags();
   bAllowed = ((flags & mask) == (flagsRqd & mask));
   return bAllowed;
}

void AudacityProject::OnMenu(wxCommandEvent & event)
{

   bool handled = mCommandManager.HandleMenuID(event.GetId(),
                                               GetUpdateFlags(),
                                               NoFlagsSpecifed);

   if (handled)
      event.Skip(false);
   else
      event.Skip(true);
}

void AudacityProject::OnUpdateUI(wxUpdateUIEvent & WXUNUSED(event))
{
   UpdateMenus();
}

void AudacityProject::OnActivate(wxActivateEvent & event)
{
   // Activate events can fire during window teardown, so just
   // ignore them.
   if (mIsDeleting) {
      return;
   }

   mActive = event.GetActive();

#if defined(__WXGTK__)
   // See bug #294 for explanation
   mTrackPanel->SetFocus();
#endif

   // Under Windows, focus can be "lost" when returning to
   // Audacity from a different application.
   //
   // This was observed by minimizing all windows using WINDOWS+M and
   // then ALT+TAB to return to Audacity.  Focus will be given to the
   // project window frame which is not at all useful.
   //
   // So, when the project window receives a deactivate event, we
   // remember which child had the focus.  Then, when we receive the
   // activate event, we restore that focus to the child or the track
   // panel if no child had the focus (which probably should never happen).
   if (!mActive) {
      // We only want to remember the last focused window if FindFocus() returns
      // a window within the current project frame.
      wxWindow *w = FindFocus();
      if (wxGetTopLevelParent(w) ==this) {
         mLastFocusedWindow = w;
      }
   }
   else {
      SetActiveProject(this);
      if (mLastFocusedWindow) {
         mLastFocusedWindow->SetFocus();
      }
      else {
         if (mTrackPanel) {
            mTrackPanel->SetFocus();
         }
      }
      // No longer need to remember the last focused window
      mLastFocusedWindow = NULL;
   }
   event.Skip();
}

bool AudacityProject::IsActive()
{
   return mActive;
}

void AudacityProject::OnMouseEvent(wxMouseEvent & event)
{
   if (event.ButtonDown())
      SetActiveProject(this);
}

// LL: All objects that have a reference to the DirManager should
//     be deleted before the final mDirManager->Deref() in this
//     routine.  Failing to do so can cause unwanted recursion
//     and/or attempts to DELETE objects twice.
void AudacityProject::OnCloseWindow(wxCloseEvent & event)
{
   // We are called for the wxEVT_CLOSE_WINDOW, wxEVT_END_SESSION, and
   // wxEVT_QUERY_END_SESSION, so we have to protect against multiple
   // entries.  This is a hack until the whole application termination
   // process can be reviewed and reworked.  (See bug #964 for ways
   // to exercise the bug that instigated this hack.)
   if (mIsBeingDeleted)
   {
      event.Skip();
      return;
   }

   if (event.CanVeto() && (::wxIsBusy() || mbBusyImporting))
   {
      event.Veto();
      return;
   }

   if (mFreqWindow) {
      mFreqWindow->Destroy();
      mFreqWindow = NULL;
   }

   if (mContrastDialog) {
      mContrastDialog->Destroy();
      mContrastDialog = NULL;
   }

   // Check to see if we were playing or recording
   // audio, and if so, make sure Audio I/O is completely finished.
   // The main point of this is to properly push the state
   // and flush the tracks once we've completely finished
   // recording NEW state.
   // This code is derived from similar code in
   // AudacityProject::~AudacityProject() and TrackPanel::OnTimer().
   if (GetAudioIOToken()>0 &&
       gAudioIO->IsStreamActive(GetAudioIOToken())) {

      // We were playing or recording audio, but we've stopped the stream.
      wxCommandEvent dummyEvent;
      GetControlToolBar()->OnStop(dummyEvent);

      FixScrollbars();
      SetAudioIOToken(0);
      RedrawProject();
   }
   else if (gAudioIO->IsMonitoring()) {
      gAudioIO->StopStream();
   }

   // MY: Use routine here so other processes can make same check
   bool bHasTracks = ProjectHasTracks();

   // We may not bother to prompt the user to save, if the
   // project is now empty.
   if (event.CanVeto() && (mEmptyCanBeDirty || bHasTracks)) {
      if (GetUndoManager()->UnsavedChanges()) {

         wxString Message = _("Save changes before closing?");
         if( !bHasTracks )
         {
          Message += _("\nIf saved, the project will have no tracks.\n\nTo save any previously open tracks:\nCancel, Edit > Undo until all tracks\nare open, then File > Save Project.");
         }
         int result = wxMessageBox( Message,
                                   _("Save changes?"),
                                   wxYES_NO | wxCANCEL | wxICON_QUESTION,
                                   this);

         if (result == wxCANCEL || (result == wxYES && !Save())) {
            event.Veto();
            return;
         }
      }
   }

   ModuleManager::Get().Dispatch(ProjectClosing);

   // Stop the timer since there's no need to update anything anymore
   delete mTimer;
   mTimer = NULL;

   // The project is now either saved or the user doesn't want to save it,
   // so there's no need to keep auto save info around anymore
   DeleteCurrentAutoSaveFile();

   // DMM: Save the size of the last window the user closes
   //
   // LL: Save before doing anything else to the window that might make
   //     its size change.
      SaveWindowSize();

   mLastFocusedWindow = NULL;
   mIsDeleting = true;

   // Mac: we never quit as the result of a close.
   // Other systems: we quit only when the close is the result of an external
   // command (on Windows, those are taskbar closes, "X" box, Alt+F4, etc.)
   bool quitOnClose;
#ifdef __WXMAC__
   quitOnClose = false;
#else
   quitOnClose = !mMenuClose;
#endif

   // DanH: If we're definitely about to quit, DELETE the clipboard.
   //       Doing this after Deref'ing the DirManager causes problems.
   if ((gAudacityProjects.GetCount() == 1) && (quitOnClose || gIsQuitting))
      DeleteClipboard();

   // JKC: For Win98 and Linux do not detach the menu bar.
   // We want wxWidgets to clean it up for us.
   // TODO: Is there a Mac issue here??
   // SetMenuBar(NULL);

   // Lock all blocks in all tracks of the last saved version, so that
   // the blockfiles aren't deleted on disk when we DELETE the blockfiles
   // in memory.  After it's locked, DELETE the data structure so that
   // there's no memory leak.
   if (mLastSavedTracks) {
      TrackListIterator iter(mLastSavedTracks);
      Track *t = iter.First();
      while (t) {
         if (t->GetKind() == Track::Wave)
            ((WaveTrack *) t)->CloseLock();
         t = iter.Next();
      }

      mLastSavedTracks->Clear();
      delete mLastSavedTracks;
      mLastSavedTracks = NULL;
   }

   // Get rid of the history window
   // LL:  Destroy it before the TrackPanel and ToolBars since they
   //      may/will get additional wxEVT_PAINT events since window
   //      destruction may be queued.  This seems to only be a problem
   //      on the Mac.
   if (mHistoryWindow) {
      mHistoryWindow->Destroy();
      mHistoryWindow = NULL;
   }

   // Destroy the TrackPanel early so it's not around once we start
   // deleting things like tracks and such out from underneath it.
   // Check validity of mTrackPanel per bug 584 Comment 1.
   // Deeper fix is in the Import code, but this failsafes against crash.
   if (mTrackPanel)
   {
      mTrackPanel->Destroy();
      mTrackPanel = NULL;              // Make sure this gets set...see HandleResize()
   }

   // Delete the tool manager before the children since it needs
   // to save the state of the toolbars.
   mToolManager.reset();

   DestroyChildren();

   delete mTrackFactory;
   mTrackFactory = NULL;

   mTags.reset();

   delete mImportXMLTagHandler;
   mImportXMLTagHandler = NULL;

   // Unregister for tracklist updates
   mTracks->Disconnect(EVT_TRACKLIST_UPDATED,
                       wxCommandEventHandler(AudacityProject::OnTrackListUpdated),
                       NULL,
                       this);

   // Delete all the tracks to free up memory and DirManager references.
   mTracks->Clear();
   delete mTracks;
   mTracks = NULL;

   // This must be done before the following Deref() since it holds
   // references to the DirManager.
   GetUndoManager()->ClearStates();

   // MM: Tell the DirManager it can now DELETE itself
   // if it finds it is no longer needed. If it is still
   // used (f.e. by the clipboard), it will recognize this
   // and will destroy itself later.
   //
   // LL: All objects with references to the DirManager should
   //     have been deleted before this.
   mDirManager->Deref();

   AllProjectsDeleteLock();
   gAudacityProjects.Remove(this);
   AllProjectsDeleteUnlock();

   if (gActiveProject == this) {
      // Find a NEW active project
      if (gAudacityProjects.Count() > 0) {
         SetActiveProject(gAudacityProjects[0]);
      }
      else {
         SetActiveProject(NULL);
      }
   }

   // Since we're going to be destroyed, make sure we're not to
   // receive audio notifications anymore.
   if (gAudioIO->GetListener() == this) {
      gAudioIO->SetListener(gActiveProject);
   }

   if (gAudacityProjects.IsEmpty() && !gIsQuitting) {

#if !defined(__WXMAC__)
      if (quitOnClose) {
         QuitAudacity();
      }
      else {
         wxGetApp().SetWindowRectAlreadySaved(FALSE);
         CreateNewAudacityProject();
      }
#endif
   }

   this->Disconnect(EVT_TRACK_PANEL_TIMER,
      wxCommandEventHandler(ViewInfo::OnTimer),
      NULL,
      &mViewInfo);

   Destroy();
   mRuler = nullptr;

   mIsBeingDeleted = true;

}

void AudacityProject::OnOpenAudioFile(wxCommandEvent & event)
{
   const wxString &cmd = event.GetString();

   if (!cmd.IsEmpty()) {
      OpenFile(cmd);
   }

   RequestUserAttention();
}

// static method, can be called outside of a project
wxArrayString AudacityProject::ShowOpenDialog(const wxString &extraformat, const wxString &extrafilter)
{
   FormatList l;
   wxString filter;  ///< List of file format names and extensions, separated
   /// by | characters between _formats_ and extensions for each _format_, i.e.
   /// format1name | *.ext | format2name | *.ex1;*.ex2
   wxString all;  ///< One long list of all supported file extensions,
   /// semicolon separated

   if (extraformat != wxEmptyString)
   {  // additional format specified
      all = extrafilter + wxT(';');
      // add it to the "all supported files" filter string
   }

   // Construct the filter
   Importer::Get().GetSupportedImportFormats(&l);

   for (const auto &format : l) {
      /* this loop runs once per supported _format_ */
      const Format *f = &format;

      wxString newfilter = f->formatName + wxT("|");
      // bung format name into string plus | separator
      for (size_t i = 0; i < f->formatExtensions.size(); i++) {
         /* this loop runs once per valid _file extension_ for file containing
          * the current _format_ */
         if (!newfilter.Contains(wxT("*.") + f->formatExtensions[i] + wxT(";")))
            newfilter += wxT("*.") + f->formatExtensions[i] + wxT(";");
         if (!all.Contains(wxT("*.") + f->formatExtensions[i] + wxT(";")))
            all += wxT("*.") + f->formatExtensions[i] + wxT(";");
      }
      newfilter.RemoveLast(1);
      filter += newfilter;
      filter += wxT("|");
   }
   all.RemoveLast(1);
   filter.RemoveLast(1);

   // For testing long filters
#if 0
   wxString test = wxT("*.aaa;*.bbb;*.ccc;*.ddd;*.eee");
   all = test + wxT(';') + test + wxT(';') + test + wxT(';') +
         test + wxT(';') + test + wxT(';') + test + wxT(';') +
         test + wxT(';') + test + wxT(';') + test + wxT(';') +
         all;
#endif

   /* i18n-hint: The vertical bars and * are essential here.*/
   wxString mask = _("All files|*|All supported files|") +
                   all + wxT("|"); // "all" and "all supported" entries
   if (extraformat != wxEmptyString)
   {  // append caller-defined format if supplied
      mask +=  extraformat + wxT("|") + extrafilter + wxT("|");
   }
   mask += filter;   // put the names and extensions of all the importer formats
   // we built up earlier into the mask

   // Retrieve saved path and type
   wxString path = gPrefs->Read(wxT("/DefaultOpenPath"),::wxGetCwd());
   wxString type = gPrefs->Read(wxT("/DefaultOpenType"),mask.BeforeFirst(wxT('|')));

   // Convert the type to the filter index
   int index = mask.First(type + wxT("|"));
   if (index == wxNOT_FOUND) {
      index = 0;
   }
   else {
      index = mask.Left(index).Freq(wxT('|')) / 2;
      if (index < 0) {
         index = 0;
      }
   }

   // Construct and display the file dialog
   wxArrayString selected;

   FileDialog dlog(NULL,
                   _("Select one or more audio files..."),
                   path,
                   wxT(""),
                   mask,
                   wxFD_OPEN | wxFD_MULTIPLE | wxRESIZE_BORDER);

   dlog.SetFilterIndex(index);

   int dialogResult = dlog.ShowModal();

   // Convert the filter index to type and save
   index = dlog.GetFilterIndex();
   for (int i = 0; i < index; i++) {
      mask = mask.AfterFirst(wxT('|')).AfterFirst(wxT('|'));
   }
   gPrefs->Write(wxT("/DefaultOpenType"), mask.BeforeFirst(wxT('|')));
   gPrefs->Write(wxT("/LastOpenType"), mask.BeforeFirst(wxT('|')));
   gPrefs->Flush();

   if (dialogResult == wxID_OK) {
      // Return the selected files
      dlog.GetPaths(selected);
   }
   return selected;
}

// static method, can be called outside of a project
bool AudacityProject::IsAlreadyOpen(const wxString & projPathName)
{
   const wxFileName newProjPathName(projPathName);
   size_t numProjects = gAudacityProjects.Count();
   for (size_t i = 0; i < numProjects; i++)
   {
      if (newProjPathName.SameAs(gAudacityProjects[i]->mFileName))
      {
         wxString errMsg =
            wxString::Format(_("%s is already open in another window."),
                              newProjPathName.GetName().c_str());
         wxLogError(errMsg);
         wxMessageBox(errMsg, _("Error Opening Project"), wxOK | wxCENTRE);
         return true;
      }
   }
   return false;
}

// static method, can be called outside of a project
void AudacityProject::OpenFiles(AudacityProject *proj)
{
   /* i18n-hint: This string is a label in the file type filter in the open
    * and save dialogues, for the option that only shows project files created
    * with Audacity. Do not include pipe symbols or .aup (this extension will
    * now be added automatically for the Save Projects dialogues).*/
   wxArrayString selectedFiles = ShowOpenDialog(_("Audacity projects"), wxT("*.aup"));
   if (selectedFiles.GetCount() == 0) {
      gPrefs->Write(wxT("/LastOpenType"),wxT(""));
      gPrefs->Flush();
      return;
   }

   //sort selected files by OD status.
   //For the open menu we load OD first so user can edit asap.
   //first sort selectedFiles.
   selectedFiles.Sort(CompareNoCaseFileName);
   ODManager::Pauser pauser;

   for (size_t ff = 0; ff < selectedFiles.GetCount(); ff++) {
      const wxString &fileName = selectedFiles[ff];

      // Make sure it isn't already open.
      if (AudacityProject::IsAlreadyOpen(fileName))
         continue; // Skip ones that are already open.

      gPrefs->Write(wxT("/DefaultOpenPath"), wxPathOnly(fileName));
      gPrefs->Flush();

      // DMM: If the project is dirty, that means it's been touched at
      // all, and it's not safe to open a NEW project directly in its
      // place.  Only if the project is brand-NEW clean and the user
      // hasn't done any action at all is it safe for Open to take place
      // inside the current project.
      //
      // If you try to Open a NEW project inside the current window when
      // there are no tracks, but there's an Undo history, etc, then
      // bad things can happen, including data files moving to the NEW
      // project directory, etc.
      if (!proj || proj->mDirty || !proj->mTracks->IsEmpty()) {
         // Open in a NEW window
         proj = CreateNewAudacityProject();
      }
      // This project is clean; it's never been touched.  Therefore
      // all relevant member variables are in their initial state,
      // and it's okay to open a NEW project inside this window.
      proj->OpenFile(fileName);
   }

   gPrefs->Write(wxT("/LastOpenType"),wxT(""));
   gPrefs->Flush();
}

// Most of this string was duplicated 3 places. Made the warning consistent in this global.
// The %s is to be filled with the version string.
static wxString gsLegacyFileWarning =
_("This file was saved by Audacity version %s. The format has changed. \
\n\nAudacity can try to open and save this file, but saving it in this \
\nversion will then prevent any 1.2 or earlier version opening it. \
\n\nAudacity might corrupt the file in opening it, so you should \
back it up first. \
\n\nOpen this file now?");

bool AudacityProject::WarnOfLegacyFile( )
{
   wxString msg;
   msg.Printf(gsLegacyFileWarning, _("1.0 or earlier"));

   // Stop icon, and choose 'NO' by default.
   int action =
      wxMessageBox(msg,
                   _("Warning - Opening Old Project File"),
                   wxYES_NO | wxICON_STOP | wxNO_DEFAULT | wxCENTRE,
                   this);
   return (action != wxNO);
}


// FIXME? This should return a result that is checked.
//    See comment in AudacityApp::MRUOpen().
void AudacityProject::OpenFile(const wxString &fileNameArg, bool addtohistory)
{
   // On Win32, we may be given a short (DOS-compatible) file name on rare
   // occassions (e.g. stuff like "C:\PROGRA~1\AUDACI~1\PROJEC~1.AUP"). We
   // convert these to long file name first.
   wxString fileName = PlatformCompatibility::ConvertSlashInFileName(
      PlatformCompatibility::GetLongFileName(fileNameArg));

   // Make sure it isn't already open.
   // Vaughan, 2011-03-25: This was done previously in AudacityProject::OpenFiles()
   //    and AudacityApp::MRUOpen(), but if you open an aup file by double-clicking it
   //    from, e.g., Win Explorer, it would bypass those, get to here with no check,
   //    then open a NEW project from the same data with no warning.
   //    This was reported in http://bugzilla.audacityteam.org/show_bug.cgi?id=137#c17,
   //    but is not really part of that bug. Anyway, prevent it!
   if (AudacityProject::IsAlreadyOpen(fileName))
      return;


   // Data loss may occur if users mistakenly try to open ".aup.bak" files
   // left over from an unsuccessful save or by previous versions of Audacity.
   // So we always refuse to open such files.
   if (fileName.Lower().EndsWith(wxT(".aup.bak")))
   {
      wxMessageBox(
         _("You are trying to open an automatically created backup file.\nDoing this may result in severe data loss.\n\nPlease open the actual Audacity project file instead."),
         _("Warning - Backup File Detected"),
         wxOK | wxCENTRE, this);
      return;
   }

   if (!::wxFileExists(fileName)) {
      wxMessageBox(_("Could not open file: ") + fileName,
                   _("Error Opening File"),
                   wxOK | wxCENTRE, this);
      return;
   }

   // We want to open projects using wxTextFile, but if it's NOT a project
   // file (but actually a WAV file, for example), then wxTextFile will spin
   // for a long time searching for line breaks.  So, we look for our
   // signature at the beginning of the file first:

   char buf[16];
   {
      wxFFile ff(fileName, wxT("rb"));
      if (!ff.IsOpened()) {
         wxMessageBox(_("Could not open file: ") + fileName,
            _("Error opening file"),
            wxOK | wxCENTRE, this);
      }
      int numRead = ff.Read(buf, 15);
      if (numRead != 15) {
         wxMessageBox(wxString::Format(_("File may be invalid or corrupted: \n%s"),
            (const wxChar*)fileName), _("Error Opening File or Project"),
            wxOK | wxCENTRE, this);
         ff.Close();
         return;
      }
      buf[15] = 0;
   }

   wxString temp = LAT1CTOWX(buf);

   if (temp == wxT("AudacityProject")) {
      // It's an Audacity 1.0 (or earlier) project file.
      // If they bail out, return and do no more.
      if( !WarnOfLegacyFile() )
         return;
      // Convert to the NEW format.
      bool success = ConvertLegacyProjectFile(wxFileName{ fileName });
      if (!success) {
         wxMessageBox(_("Audacity was unable to convert an Audacity 1.0 project to the new project format."),
                      _("Error Opening Project"),
                      wxOK | wxCENTRE, this);
         return;
      }
      else {
         temp = wxT("<?xml ");
      }
   }

   //FIXME: //v Surely we could be smarter about this, like checking much earlier that this is a .aup file.
   if (temp.Mid(0, 6) != wxT("<?xml ")) {
      // If it's not XML, try opening it as any other form of audio
      Import(fileName);
      return;
   }

   ///
   /// Parse project file
   ///

   mFileName = fileName;

   mRecoveryAutoSaveDataDir = wxT("");
   mIsRecovered = false;

   SetProjectTitle();

   const wxString autoSaveExt = wxT(".autosave");
   if (mFileName.Length() >= autoSaveExt.Length() &&
       mFileName.Right(autoSaveExt.Length()) == autoSaveExt)
   {
      AutoSaveFile asf;
      if (!asf.Decode(fileName))
      {
         wxMessageBox(_("Could not decode file: ") + fileName,
                      _("Error decoding file"),
                      wxOK | wxCENTRE, this);
         return;
      }
   }

   XMLFileReader xmlFile;

   bool bParseSuccess = xmlFile.Parse(this, fileName);
   if (bParseSuccess) {
      // By making a duplicate set of pointers to the existing blocks
      // on disk, we add one to their reference count, guaranteeing
      // that their reference counts will never reach zero and thus
      // the version saved on disk will be preserved until the
      // user selects Save().

      bool err = false;
      Track *t;
      TrackListIterator iter(GetTracks());
      mLastSavedTracks = new TrackList();

      t = iter.First();
      while (t) {
         if (t->GetErrorOpening())
         {
            wxLogWarning(
               wxT("Track %s had error reading clip values from project file."),
               t->GetName().c_str());
            err = true;
         }

         // Sanity checks for linked tracks; unsetting the linked property
         // doesn't fix the problem, but it likely leaves us with orphaned
         // blockfiles instead of much worse problems.
         if (t->GetLinked())
         {
            Track *l = t->GetLink();
            if (l)
            {
               // A linked track's partner should never itself be linked
               if (l->GetLinked())
               {
                  wxLogWarning(
                     wxT("Left track %s had linked right track %s with extra right track link.\n   Removing extra link from right track."),
                     t->GetName().c_str(), l->GetName().c_str());
                  err = true;
                  l->SetLinked(false);
               }

               // Channels should be left and right
               if ( !(  (t->GetChannel() == Track::LeftChannel &&
                           l->GetChannel() == Track::RightChannel) ||
                        (t->GetChannel() == Track::RightChannel &&
                           l->GetChannel() == Track::LeftChannel) ) )
               {
                  wxLogWarning(
                     wxT("Track %s and %s had left/right track links out of order. Setting tracks to not be linked."),
                     t->GetName().c_str(), l->GetName().c_str());
                  err = true;
                  t->SetLinked(false);
               }
            }
            else
            {
               wxLogWarning(
                  wxT("Track %s had link to NULL track. Setting it to not be linked."),
                  t->GetName().c_str());
               err = true;
               t->SetLinked(false);
            }
         }

         mLastSavedTracks->Add(t->Duplicate());
         t = iter.Next();
      }

      InitialState();
      mTrackPanel->SetFocusedTrack(iter.First());
      HandleResize();
      mTrackPanel->Refresh(false);
      mTrackPanel->Update(); // force any repaint to happen now,
      // else any asynch calls into the blockfile code will not have
      // finished logging errors (if any) before the call to ProjectFSCK()

      if (addtohistory) {
         wxGetApp().AddFileToHistory(fileName);
      }

      if (mIsRecovered)
      {
         // This project has been recovered, so write a NEW auto-save file
         // now and then DELETE the old one in the auto-save folder. Note that
         // at this point mFileName != fileName, because when opening a
         // recovered file mFileName is faked to point to the original file
         // which has been recovered, not the one in the auto-save folder.
         GetDirManager()->ProjectFSCK(err, true); // Correct problems in auto-recover mode.

         // PushState calls AutoSave(), so no longer need to do so here.
         this->PushState(_("Project was recovered"), _("Recover"));

         if (!wxRemoveFile(fileName))
            wxMessageBox(_("Could not remove old auto save file"),
                         _("Error"), wxICON_STOP, this);
      }
      else
      {
         // This is a regular project, check it and ask user
         int status = GetDirManager()->ProjectFSCK(err, false);
         if (status & FSCKstatus_CLOSE_REQ)
         {
            // Vaughan, 2010-08-23: Note this did not do a real close.
            // It could cause problems if you get this, say on missing alias files,
            // then try to open a project with, e.g., missing blockfiles.
            // It then failed in SetProject, saying it cannot find the files,
            // then never go through ProjectFSCK to give more info.
            // Going through OnClose() may be overkill, but it's safe.
            /*
               // There was an error in the load/check and the user
               // explictly opted to close the project.
               mTracks->Clear(true);
               mFileName = wxT("");
               SetProjectTitle();
               mTrackPanel->Refresh(true);
               */
            this->OnClose();
         }
         else if (status & FSCKstatus_CHANGED)
         {
            // Mark the wave tracks as changed and redraw.
            t = iter.First();
            while (t) {
               if (t->GetKind() == Track::Wave)
               {
                  // Only wave tracks have a notion of "changed".
                  for (WaveClipList::compatibility_iterator clipIter = ((WaveTrack*)t)->GetClipIterator();
                        clipIter;
                        clipIter=clipIter->GetNext())
                     clipIter->GetData()->MarkChanged();
               }
               t = iter.Next();
            }
            mTrackPanel->Refresh(true);

            // Vaughan, 2010-08-20: This was bogus, as all the actions in DirManager::ProjectFSCK
            // that return FSCKstatus_CHANGED cannot be undone.
            //    this->PushState(_("Project checker repaired file"), _("Project Repair"));

            if (status & FSCKstatus_SAVE_AUP)
               this->Save();
         }
      }
   } else {
      // Vaughan, 2011-10-30:
      // See first topic at http://bugzilla.audacityteam.org/show_bug.cgi?id=451#c16.
      // Calling mTracks->Clear() with deleteTracks true results in data loss.
      mTracks->Clear(); //mTracks->Clear(true);

      mFileName = wxT("");
      SetProjectTitle();

      wxLogError(wxT("Could not parse file \"%s\". \nError: %s"), fileName.c_str(), xmlFile.GetErrorStr().c_str());
      wxMessageBox(xmlFile.GetErrorStr(),
                   _("Error Opening Project"),
                   wxOK | wxCENTRE, this);
   }

   // Clean up now unused recording recovery handler if any
   if (mRecordingRecoveryHandler)
   {
      delete mRecordingRecoveryHandler;
      mRecordingRecoveryHandler = NULL;
   }

   if (!bParseSuccess)
      return; // No need to do further processing if parse failed.

   GetDirManager()->FillBlockfilesCache();

   //check the ODManager to see if we should add the tracks to the ODManager.
   //this flag would have been set in the HandleXML calls from above, if there were
   //OD***Blocks.
   if(ODManager::HasLoadedODFlag())
   {
      Track *tr;
      TrackListIterator triter(mTracks);
      tr = triter.First();

      std::vector<ODTask*> newTasks;
      ODTask* newTask;
      //std::vector<ODDecodeTask*> decodeTasks;
      unsigned int createdODTasks=0;
      while (tr) {
         if (tr->GetKind() == Track::Wave) {
            //check the track for blocks that need decoding.
            //There may be more than one type e.g. FLAC/FFMPEG/lame
            unsigned int odFlags;
            odFlags=((WaveTrack*)tr)->GetODFlags();

            //add the track to the already created tasks that correspond to the od flags in the wavetrack.
            for(unsigned int i=0;i<newTasks.size();i++) {
               if(newTasks[i]->GetODType() & odFlags)
                  newTasks[i]->AddWaveTrack((WaveTrack*)tr);
            }

            //create whatever NEW tasks we need to.
            //we want at most one instance of each class for the project
            while((odFlags|createdODTasks) != createdODTasks)
            {
               newTask=NULL;
#ifdef EXPERIMENTAL_OD_FLAC
               if(!(createdODTasks&ODTask::eODFLAC) && odFlags & ODTask::eODFLAC) {
                  newTask= new ODDecodeFlacTask;
                  createdODTasks= createdODTasks | ODTask::eODFLAC;
               }
               else
#endif
               if(!(createdODTasks&ODTask::eODPCMSummary) && odFlags & ODTask::eODPCMSummary) {
                  newTask=new ODComputeSummaryTask;
                  createdODTasks= createdODTasks | ODTask::eODPCMSummary;
               }
               else {
                  printf("unrecognized OD Flag in block file.\n");
                  //TODO:ODTODO: display to user.  This can happen when we build audacity on a system that doesnt have libFLAC
                  break;
               }
               if(newTask)
               {
                  newTask->AddWaveTrack((WaveTrack*)tr);
                  newTasks.push_back(newTask);
               }
            }
         }
         tr = triter.Next();
      }
      for(unsigned int i=0;i<newTasks.size();i++)
         ODManager::Instance()->AddNewTask(newTasks[i]);

         //release the flag.
      ODManager::UnmarkLoadedODFlag();
   }

   // For an unknown reason, OSX requires that the project window be
   // raised if a recovery took place.
   Raise();
}

bool AudacityProject::HandleXMLTag(const wxChar *tag, const wxChar **attrs)
{
   bool bFileVersionFound = false;
   wxString fileVersion = _("<unrecognized version -- possibly corrupt project file>");
   wxString audacityVersion = _("<unrecognized version -- possibly corrupt project file>");
   int requiredTags = 0;
   long longVpos = 0;

   // loop through attrs, which is a null-terminated list of
   // attribute-value pairs
   while(*attrs) {
      const wxChar *attr = *attrs++;
      const wxChar *value = *attrs++;

      if (!value || !XMLValueChecker::IsGoodString(value))
         break;

      if (mViewInfo.ReadXMLAttribute(attr, value)) {
         // We need to save vpos now and restore it below
         longVpos = std::max(longVpos, long(mViewInfo.vpos));
         continue;
      }

      if (!wxStrcmp(attr, wxT("datadir")))
      {
         //
         // This is an auto-saved version whose data is in another directory
         //
         // Note: This attribute must currently be written and parsed before
         //       any other attributes
         //
         if ((value[0] != 0) && XMLValueChecker::IsGoodPathString(value))
         {
            // Remember that this is a recovered project
            mIsRecovered = true;
            mRecoveryAutoSaveDataDir = value;
         }
      }

      else if (!wxStrcmp(attr, wxT("version")))
      {
         fileVersion = value;
         bFileVersionFound = true;
         requiredTags++;
      }

      else if (!wxStrcmp(attr, wxT("audacityversion"))) {
         audacityVersion = value;
         requiredTags++;
      }

      else if (!wxStrcmp(attr, wxT("projname"))) {
         wxString projName;
         wxString projPath;

         if (mIsRecovered) {
            // Fake the filename as if we had opened the original file
            // (which was lost by the crash) rather than the one in the
            // auto save folder
            wxFileName realFileDir;
            realFileDir.AssignDir(mRecoveryAutoSaveDataDir);
            realFileDir.RemoveLastDir();

            wxString realFileName = value;
            if (realFileName.Length() >= 5 &&
                realFileName.Right(5) == wxT("_data"))
            {
               realFileName = realFileName.Left(realFileName.Length() - 5);
            }

            if (realFileName.IsEmpty())
            {
               // A previously unsaved project has been recovered, so fake
               // an unsaved project. The data files just stay in the temp
               // directory
               mDirManager->SetLocalTempDir(mRecoveryAutoSaveDataDir);
               mFileName = wxT("");
               projName = wxT("");
               projPath = wxT("");
            } else
            {
               realFileName += wxT(".aup");
               projPath = realFileDir.GetFullPath();
               mFileName = wxFileName(projPath, realFileName).GetFullPath();
               projName = value;
            }

            SetProjectTitle();
         } else {
            projName = value;
            projPath = wxPathOnly(mFileName);
         }

         if (!projName.IsEmpty())
         {
            // First try to load the data files based on the _data dir given in the .aup file
            // If this fails then try to use the filename of the .aup as the base directory
            // This is because unzipped projects e.g. those that get transfered between mac-pc
            // have encoding issues and end up expanding the wrong filenames for certain
            // international characters (such as capital 'A' with an umlaut.)
            if (!mDirManager->SetProject(projPath, projName, false))
            {
               projName = GetName() + wxT("_data");
               if (!mDirManager->SetProject(projPath, projName, false)) {
                  wxMessageBox(wxString::Format(_("Couldn't find the project data folder: \"%s\""),
                                             projName.c_str()),
                                             _("Error Opening Project"),
                                             wxOK | wxCENTRE, this);
                  return false;
               }
            }
         }

         requiredTags++;
      }

      else if (!wxStrcmp(attr, wxT("rate"))) {
         Internat::CompatibleToDouble(value, &mRate);
         GetSelectionBar()->SetRate(mRate);
      }

      else if (!wxStrcmp(attr, wxT("snapto"))) {
         SetSnapTo(wxString(value) == wxT("on") ? true : false);
      }

      else if (!wxStrcmp(attr, wxT("selectionformat")))
         SetSelectionFormat(value);

      else if (!wxStrcmp(attr, wxT("frequencyformat")))
         SetFrequencySelectionFormatName(value);

      else if (!wxStrcmp(attr, wxT("bandwidthformat")))
         SetBandwidthSelectionFormatName(value);
   } // while

   mViewInfo.UpdatePrefs();

   if (longVpos != 0) {
      // PRL: It seems this must happen after SetSnapTo
       mViewInfo.track = NULL;
       mViewInfo.vpos = longVpos;
       mbInitializingScrollbar = true;
   }

   // Specifically detect newer versions of Audacity
   // WARNING: This will need review/revision if we ever have a version string
   // such as 1.5.10, i.e. with 2 digit numbers.
   // We're able to do a shortcut and use string comparison because we know
   // that does not happen.

   if (!bFileVersionFound ||
         (fileVersion.Length() != 5) || // expecting '1.1.0', for example
         !XMLValueChecker::IsGoodInt(fileVersion) ||
         (fileVersion > wxT(AUDACITY_FILE_FORMAT_VERSION)))
   {
      wxString msg;
      /* i18n-hint: %s will be replaced by the version number.*/
      msg.Printf(_("This file was saved using Audacity %s.\nYou are using Audacity %s. You may need to upgrade to a newer version to open this file."),
                 audacityVersion.c_str(),
                 AUDACITY_VERSION_STRING);
      wxMessageBox(msg,
                   _("Can't open project file"),
                   wxOK | wxICON_EXCLAMATION | wxCENTRE, this);
      return false;
   }

   // NOTE: It looks as if there was some confusion about fileversion and audacityversion.
   // fileversion NOT being increased when file formats changed, so unfortunately we're
   // using audacityversion to rescue the situation.

   // KLUDGE: guess the true 'fileversion' by stripping away any '-beta-Rc' stuff on
   // audacityVersion.
   // It's fairly safe to do this as it has already been established that the
   // puported file version was five chars long.
   fileVersion = audacityVersion.Mid(0,5);

   bool bIsOld = fileVersion < wxT(AUDACITY_FILE_FORMAT_VERSION);
   bool bIsVeryOld = fileVersion < wxT("1.1.9" );
   // Very old file versions could even have the file version starting
   // with text: 'AudacityProject Version 0.95'
   // Atoi return zero in this case.
   bIsVeryOld |= wxAtoi( fileVersion )==0;
   // Specifically detect older versions of Audacity
   if ( bIsOld | bIsVeryOld ) {
      wxString msg;
      msg.Printf(gsLegacyFileWarning, audacityVersion.c_str());

      int icon_choice = wxICON_EXCLAMATION;
      if( bIsVeryOld )
         // Stop icon, and choose 'NO' by default.
         icon_choice = wxICON_STOP | wxNO_DEFAULT;
      int action =
         wxMessageBox(msg,
                      _("Warning - Opening Old Project File"),
                      wxYES_NO | icon_choice | wxCENTRE,
                      this);
      if (action == wxNO)
         return false;
   }

   if (wxStrcmp(tag, wxT("audacityproject")) &&
       wxStrcmp(tag, wxT("project"))) {
      // If the tag name is not one of these two (the NEW name is
      // "project" with an Audacity namespace, but we don't detect
      // the namespace yet), then we don't know what the error is
      return false;
   }

   if (requiredTags < 3)
      return false;

   // All other tests passed, so we succeed
   return true;
}

XMLTagHandler *AudacityProject::HandleXMLChild(const wxChar *tag)
{
   if (!wxStrcmp(tag, wxT("tags"))) {
      return mTags.get();
   }

   if (!wxStrcmp(tag, wxT("wavetrack"))) {
      return mTracks->Add(mTrackFactory->NewWaveTrack());
   }

   #ifdef USE_MIDI
   if (!wxStrcmp(tag, wxT("notetrack"))) {
      return mTracks->Add(mTrackFactory->NewNoteTrack());
   }
   #endif // USE_MIDI

   if (!wxStrcmp(tag, wxT("labeltrack"))) {
      return mTracks->Add(mTrackFactory->NewLabelTrack());
   }

   if (!wxStrcmp(tag, wxT("timetrack"))) {
      return mTracks->Add(mTrackFactory->NewTimeTrack());
   }

   if (!wxStrcmp(tag, wxT("recordingrecovery"))) {
      if (!mRecordingRecoveryHandler)
         mRecordingRecoveryHandler = new RecordingRecoveryHandler(this);
      return mRecordingRecoveryHandler;
   }

   if (!wxStrcmp(tag, wxT("import"))) {
      if (mImportXMLTagHandler == NULL)
         mImportXMLTagHandler = new ImportXMLTagHandler(this);
      return mImportXMLTagHandler;
   }

   return NULL;
}

void AudacityProject::WriteXMLHeader(XMLWriter &xmlFile)
{
   xmlFile.Write(wxT("<?xml "));
   xmlFile.Write(wxT("version=\"1.0\" "));
   xmlFile.Write(wxT("standalone=\"no\" "));
   xmlFile.Write(wxT("?>\n"));

   xmlFile.Write(wxT("<!DOCTYPE "));
   xmlFile.Write(wxT("project "));
   xmlFile.Write(wxT("PUBLIC "));
   xmlFile.Write(wxT("\"-//audacityproject-1.3.0//DTD//EN\" "));
   xmlFile.Write(wxT("\"http://audacity.sourceforge.net/xml/audacityproject-1.3.0.dtd\" "));
   xmlFile.Write(wxT(">\n"));
}

void AudacityProject::WriteXML(XMLWriter &xmlFile)
{
   TIMER_START( "AudacityProject::WriteXML", xml_writer_timer );
   // Warning: This block of code is duplicated in Save, for now...
   wxString project = mFileName;
   if (project.Len() > 4 && project.Mid(project.Len() - 4) == wxT(".aup"))
      project = project.Mid(0, project.Len() - 4);
   wxString projName = wxFileNameFromPath(project) + wxT("_data");
   // End Warning -DMM

   xmlFile.StartTag(wxT("project"));
   xmlFile.WriteAttr(wxT("xmlns"), wxT("http://audacity.sourceforge.net/xml/"));

   if (mAutoSaving)
   {
      //
      // When auto-saving, remember full path to data files directory
      //
      // Note: This attribute must currently be written and parsed before
      //       all other attributes
      //
      xmlFile.WriteAttr(wxT("datadir"), mDirManager->GetDataFilesDir());

      // Note that the code at the start assumes that if mFileName has a value
      // then the file has been saved.  This is not neccessarily true when
      // autosaving as it gets set by AddImportedTracks (presumably as a proposal).
      // I don't think that mDirManager.projName gets set without a save so check that.
      if( mDirManager->GetProjectName() == wxT("") )
         projName = wxT("_data");
   }

   xmlFile.WriteAttr(wxT("projname"), projName);
   xmlFile.WriteAttr(wxT("version"), wxT(AUDACITY_FILE_FORMAT_VERSION));
   xmlFile.WriteAttr(wxT("audacityversion"), AUDACITY_VERSION_STRING);

   mViewInfo.WriteXMLAttributes(xmlFile);
   xmlFile.WriteAttr(wxT("rate"), mRate);
   xmlFile.WriteAttr(wxT("snapto"), GetSnapTo() ? wxT("on") : wxT("off"));
   xmlFile.WriteAttr(wxT("selectionformat"), GetSelectionFormat());
   xmlFile.WriteAttr(wxT("frequencyformat"), GetFrequencySelectionFormatName());
   xmlFile.WriteAttr(wxT("bandwidthformat"), GetBandwidthSelectionFormatName());

   mTags->WriteXML(xmlFile);

   Track *t;
   WaveTrack* pWaveTrack;
   TrackListIterator iter(mTracks);
   t = iter.First();
   unsigned int ndx = 0;
   while (t) {
      if ((t->GetKind() == Track::Wave) && mWantSaveCompressed)
      {
         //vvv This should probably be a method, WaveTrack::WriteCompressedTrackXML().
         xmlFile.StartTag(wxT("import"));
         xmlFile.WriteAttr(wxT("filename"), mStrOtherNamesArray[ndx]); // Assumes mTracks order hasn't changed!

         // Don't store "channel" and "linked" tags because the importer can figure that out,
         // e.g., from stereo Ogg files.
         //    xmlFile.WriteAttr(wxT("channel"), t->GetChannel());
         //    xmlFile.WriteAttr(wxT("linked"), t->GetLinked());

         xmlFile.WriteAttr(wxT("offset"), t->GetOffset(), 8);
         xmlFile.WriteAttr(wxT("mute"), t->GetMute());
         xmlFile.WriteAttr(wxT("solo"), t->GetSolo());
         xmlFile.WriteAttr(wxT("height"), t->GetActualHeight());
         xmlFile.WriteAttr(wxT("minimized"), t->GetMinimized());

         pWaveTrack = (WaveTrack*)t;
         // Don't store "rate" tag because the importer can figure that out.
         //    xmlFile.WriteAttr(wxT("rate"), pWaveTrack->GetRate());
         xmlFile.WriteAttr(wxT("gain"), (double)pWaveTrack->GetGain());
         xmlFile.WriteAttr(wxT("pan"), (double)pWaveTrack->GetPan());
         xmlFile.EndTag(wxT("import"));

         ndx++;
         if (t->GetLinked())
            t = iter.Next();
      }
      else if (t->GetKind() == Track::Wave)
      {
         pWaveTrack = (WaveTrack*)t;
         pWaveTrack->SetAutoSaveIdent(mAutoSaving ? ++ndx : 0);
         t->WriteXML(xmlFile);
      }
      else
      {
         t->WriteXML(xmlFile);
      }

      t = iter.Next();
   }
   mStrOtherNamesArray.Clear();

   if (!mAutoSaving)
   {
      // Only write closing bracket when not auto-saving, since we may add
      // recording log data to the end of the file later
      xmlFile.EndTag(wxT("project"));
   }
   TIMER_STOP( xml_writer_timer );

}

#if 0
// I added this to "fix" bug #334.  At that time, we were on wxWidgets 2.8.12 and
// there was a window between the closing of the "Save" progress dialog and the
// end of the actual save where the user was able to close the project window and
// recursively enter the Save code (where they could inadvertently cause the issue
// described in #334).
//
// When we converted to wx3, this "disabler" caused focus problems when returning
// to the project after the save (bug #1172) because the focus and activate events
// weren't being dispatched and the focus would get lost.
//
// After some testing, it looks like the window described above no longer exists,
// so I've disabled the disabler.  However, I'm leaving it here in case we run
// into the problem in the future.  (even though it can't be used as-is)
class ProjectDisabler
{
public:
   ProjectDisabler(wxWindow *w)
   :  mWindow(w)
   {
      mWindow->GetEventHandler()->SetEvtHandlerEnabled(false);
   }
   ~ProjectDisabler()
   {
      mWindow->GetEventHandler()->SetEvtHandlerEnabled(true);
   }
private:
   wxWindow *mWindow;
};
#endif

bool AudacityProject::Save(bool overwrite /* = true */ ,
                           bool fromSaveAs /* = false */,
                           bool bWantSaveCompressed /*= false*/)
{
   // See explanation above
   // ProjectDisabler disabler(this);

   if (bWantSaveCompressed)
      wxASSERT(fromSaveAs);
   else
   {
      TrackListIterator iter(mTracks);
      bool bHasTracks = (iter.First() != NULL);
      if (!bHasTracks)
      {
         if (GetUndoManager()->UnsavedChanges() && mEmptyCanBeDirty) {
            int result = wxMessageBox(_("Your project is now empty.\nIf saved, the project will have no tracks.\n\nTo save any previously open tracks:\nClick 'No', Edit > Undo until all tracks\nare open, then File > Save Project.\n\nSave anyway?"),
                                      _("Warning - Empty Project"),
                                      wxYES_NO | wxICON_QUESTION, this);
            if (result == wxNO)
               return false;
         }
      }

      if (!fromSaveAs && mDirManager->GetProjectName() == wxT(""))
         return SaveAs();

      // If the user has recently imported dependencies, show
      // a dialog where the user can see audio files that are
      // aliased by this project.  The user may make the project
      // self-contained during this dialog, it modifies the project!
      if (mImportedDependencies)
      {
         bool bSuccess = ShowDependencyDialogIfNeeded(this, true);
         if (!bSuccess)
            return false;
         mImportedDependencies = false; // do not show again
      }
   }

   //
   // Always save a backup of the original project file
   //

   wxString safetyFileName = wxT("");
   if (wxFileExists(mFileName)) {

#ifdef __WXGTK__
      safetyFileName = mFileName + wxT("~");
#else
      safetyFileName = mFileName + wxT(".bak");
#endif

      if (wxFileExists(safetyFileName))
         wxRemoveFile(safetyFileName);

      wxRename(mFileName, safetyFileName);
   }

   if (fromSaveAs || mDirManager->GetProjectName() == wxT("")) {
      // Write the tracks.

      // This block of code is duplicated in WriteXML, for now...
      wxString project = mFileName;
      if (project.Len() > 4 && project.Mid(project.Len() - 4) == wxT(".aup"))
         project = project.Mid(0, project.Len() - 4);
      wxString projName = wxFileNameFromPath(project) + wxT("_data");
      wxString projPath = wxPathOnly(project);

      mWantSaveCompressed = bWantSaveCompressed;
      bool success = false;

      if( !wxDir::Exists( projPath ) ){
         if (safetyFileName != wxT(""))
            wxRename(safetyFileName, mFileName);
         wxMessageBox(wxString::Format(
            _("Could not save project. Path not found.  Try creating \ndirectory \"%s\" before saving project with this name."),
            projPath.c_str()),
                      _("Error Saving Project"),
                      wxICON_ERROR, this);
         return false;
      }

      if (bWantSaveCompressed)
      {
         //v Move this condition into SaveCompressedWaveTracks() if want to support other formats.
         #ifdef USE_LIBVORBIS
            success = this->SaveCompressedWaveTracks(project);
         #endif
      }
      else
      {
         // We are about to move files from the current directory to
         // the NEW directory.  We need to make sure files that belonged
         // to the last saved project don't get erased, so we "lock" them, so that
         // SetProject() copies instead of moves the files.
         // (Otherwise the NEW project would be fine, but the old one would
         // be empty of all of its files.)

         std::vector<movable_ptr<WaveTrack::Locker>> lockers;
         if (mLastSavedTracks && !overwrite) {
            lockers.reserve(mLastSavedTracks->size());
            TrackListIterator iter(mLastSavedTracks);
            Track *t = iter.First();
            while (t) {
               if (t->GetKind() == Track::Wave)
                  lockers.push_back(
                     make_movable<WaveTrack::Locker>(
                        static_cast<const WaveTrack*>(t)));
               t = iter.Next();
            }
         }

         // This renames the project directory, and moves or copies
         // all of our block files over.
         success = mDirManager->SetProject(projPath, projName, !overwrite);
      }

      if (!success) {
         if (safetyFileName != wxT(""))
            wxRename(safetyFileName, mFileName);
         wxMessageBox(wxString::Format(_("Could not save project. Perhaps %s \nis not writable or the disk is full."),
                                       project.c_str()),
                      _("Error Saving Project"),
                      wxICON_ERROR, this);
         return false;
      }
   }

   // Write the AUP file.
   XMLFileWriter saveFile;

   try
   {
      saveFile.Open(mFileName, wxT("wb"));

      WriteXMLHeader(saveFile);
      WriteXML(saveFile);

      saveFile.Close();
   }
   catch (const XMLFileWriterException &exception)
   {
      wxMessageBox(wxString::Format(
         _("Couldn't write to file \"%s\": %s"),
         mFileName.c_str(), exception.GetMessage().c_str()),
         _("Error Saving Project"), wxICON_ERROR);

      // When XMLWriter throws an exception, it tries to close it before,
      // so we can at least try to DELETE the incomplete file and move the
      // backup file over.
      if (safetyFileName != wxT(""))
      {
         wxRemove(mFileName);
         wxRename(safetyFileName, mFileName);
      }

      return false;
   }

   if (bWantSaveCompressed)
      mWantSaveCompressed = false; // Don't want this mode for AudacityProject::WriteXML() any more.
   else
   {
      // Now that we have saved the file, we can DELETE the auto-saved version
      DeleteCurrentAutoSaveFile();

      if (mIsRecovered)
      {
         // This was a recovered file, that is, we have just overwritten the
         // old, crashed .aup file. There may still be orphaned blockfiles in
         // this directory left over from the crash, so we DELETE them now
         mDirManager->RemoveOrphanBlockfiles();

         // Before we saved this, this was a recovered project, but now it is
         // a regular project, so remember this.
         mIsRecovered = false;
         mRecoveryAutoSaveDataDir = wxT("");
         SetProjectTitle();
      } else if (fromSaveAs)
      {
         // On save as, always remove orphaned blockfiles that may be left over
         // because the user is trying to overwrite another project
         mDirManager->RemoveOrphanBlockfiles();
      }

      if (mLastSavedTracks) {
         mLastSavedTracks->Clear();
         delete mLastSavedTracks;
      }

      mLastSavedTracks = new TrackList();

      TrackListIterator iter(mTracks);
      Track *t = iter.First();
      while (t) {
         mLastSavedTracks->Add(t->Duplicate());

         //only after the xml has been saved we can mark it saved.
         //thus is because the OD blockfiles change on  background thread while this is going on.
         //         if(dupT->GetKind() == Track::Wave)
         //         ((WaveTrack*)dupT)->MarkSaved();

         t = iter.Next();
      }

      GetUndoManager()->StateSaved();
   }

   // If we get here, saving the project was successful, so we can DELETE
   // the .bak file (because it now does not fit our block files anymore
   // anyway).
   if (safetyFileName != wxT(""))
      wxRemoveFile(safetyFileName);

   mStatusBar->SetStatusText(wxString::Format(_("Saved %s"),
                                              mFileName.c_str()), mainStatusBarField);

   return true;
}

#ifdef USE_LIBVORBIS
   bool AudacityProject::SaveCompressedWaveTracks(const wxString & strProjectPathName) // full path for aup except extension
   {
      // Some of this is similar to code in ExportMultiple::ExportMultipleByTrack
      // but that code is really tied into the dialogs.

      // Copy the tracks because we're going to do some state changes before exporting.
      Track* pTrack;
      WaveTrack* pWaveTrack;
      TrackListOfKindIterator iter(Track::Wave, mTracks);
      unsigned int numWaveTracks = 0;

      TrackList pSavedTrackList;
      for (pTrack = iter.First(); pTrack != NULL; pTrack = iter.Next())
      {
         numWaveTracks++;
         pWaveTrack = (WaveTrack*)pTrack;
         pSavedTrackList.Add(mTrackFactory->DuplicateWaveTrack(*pWaveTrack));
      }

      if (numWaveTracks == 0)
         // Nothing to save compressed => success. Delete the copies and go.
         return true;

      // Okay, now some bold state-faking to default values.
      for (pTrack = iter.First(); pTrack != NULL; pTrack = iter.Next())
      {
         pWaveTrack = (WaveTrack*)pTrack;
         pWaveTrack->SetSelected(false);
         pWaveTrack->SetMute(false);
         pWaveTrack->SetSolo(false);

         pWaveTrack->SetGain(1.0);
         pWaveTrack->SetPan(0.0);
      }

      wxString strDataDirPathName = strProjectPathName + wxT("_data");
      if (!wxFileName::DirExists(strDataDirPathName) &&
            !wxFileName::Mkdir(strDataDirPathName, 0777, wxPATH_MKDIR_FULL))
         return false;
      strDataDirPathName += wxFileName::GetPathSeparator();

      // Export all WaveTracks to OGG.
      bool bSuccess = true;
      Exporter theExporter;
      Track* pRightTrack;
      wxFileName uniqueTrackFileName;
      for (pTrack = iter.First(); ((pTrack != NULL) && bSuccess); pTrack = iter.Next())
      {
         if (pTrack->GetKind() == Track::Wave)
         {
            pTrack->SetSelected(true);
            if (pTrack->GetLinked())
            {
               pRightTrack = iter.Next();
               pRightTrack->SetSelected(true);
            }
            else
               pRightTrack = NULL;

            uniqueTrackFileName = wxFileName(strDataDirPathName, pTrack->GetName(), wxT("ogg"));
            FileNames::MakeNameUnique(mStrOtherNamesArray, uniqueTrackFileName);
            bSuccess =
               theExporter.Process(this, pRightTrack ? 2 : 1,
                                    wxT("OGG"), uniqueTrackFileName.GetFullPath(), true,
                                    pTrack->GetStartTime(), pTrack->GetEndTime());

            pTrack->SetSelected(false);
            if (pRightTrack)
               pRightTrack->SetSelected(false);
         }
      }

      // Restore the saved track states and clean up.
      TrackListIterator savedTrackIter(&pSavedTrackList);
      Track *pSavedTrack;
      for (pTrack = iter.First(), pSavedTrack = savedTrackIter.First();
            ((pTrack != NULL) && (pSavedTrack != NULL));
            pTrack = iter.Next(), pSavedTrack = savedTrackIter.Next())
      {
         pWaveTrack = (WaveTrack*)pTrack;
         pWaveTrack->SetSelected(pSavedTrack->GetSelected());
         pWaveTrack->SetMute(pSavedTrack->GetMute());
         pWaveTrack->SetSolo(pSavedTrack->GetSolo());

         pWaveTrack->SetGain(((WaveTrack*)pSavedTrack)->GetGain());
         pWaveTrack->SetPan(((WaveTrack*)pSavedTrack)->GetPan());
      }

      return bSuccess;
   }
#endif


void AudacityProject::AddImportedTracks(const wxString &fileName,
                                        TrackHolders &&newTracks)
{
   const auto numTracks = newTracks.size();
   SelectNone();

   bool initiallyEmpty = mTracks->IsEmpty();
   double newRate = 0;
   wxString trackNameBase = fileName.AfterLast(wxFILE_SEP_PATH).BeforeLast('.');
   bool isLinked = false;
   int i = -1;
   for (auto &uNewTrack : newTracks) {
      ++i;

      auto newTrack = mTracks->Add(std::move(uNewTrack));
      if (newRate == 0 && newTrack->GetKind() == Track::Wave) {
         newRate = ((WaveTrack *)newTrack)->GetRate();
      }
      newTrack->SetSelected(true);
      //we need to check link status based on the first channel only.
      if(0==i)
         isLinked = newTrack->GetLinked();
      if (numTracks > 2 || (numTracks > 1 && !isLinked) ) {
         newTrack->SetName(trackNameBase + wxString::Format(wxT(" %d" ), i + 1));
      }
      else {
         newTrack->SetName(trackNameBase);
      }

      // Check if NEW track contains aliased blockfiles and if yes,
      // remember this to show a warning later
      if (newTrack->GetKind() == WaveTrack::Wave)
      {
         WaveClip* clip = ((WaveTrack*)newTrack)->GetClipByIndex(0);
         BlockArray &blocks = clip->GetSequence()->GetBlockArray();
         if (clip && blocks.size())
         {
            SeqBlock& block = blocks[0];
            if (block.f->IsAlias())
            {
               mImportedDependencies = true;
            }
         }
      }
   }

   // Automatically assign rate of imported file to whole project,
   // if this is the first file that is imported
   if (initiallyEmpty && newRate > 0) {
      mRate = newRate;
      GetSelectionBar()->SetRate(mRate);
   }

   PushState(wxString::Format(_("Imported '%s'"), fileName.c_str()),
             _("Import"));

#if defined(__WXGTK__)
   // See bug #1224
   // The track panel hasn't we been fully created, so the OnZoomFit() will not give
   // expected results due to a window width of zero.  Should be safe to yield here to
   // allow the creattion to complete.  If this becomes a problem, it "might" be possible
   // to queue a dummy event to trigger the OnZoomFit().
   wxEventLoopBase::GetActive()->YieldFor(wxEVT_CATEGORY_UI | wxEVT_CATEGORY_USER_INPUT);
#endif

   OnZoomFit();

   mTrackPanel->SetFocus();
   mTrackPanel->EnsureVisible(mTrackPanel->GetFirstSelectedTrack());
   mTrackPanel->Refresh(false);

   if (initiallyEmpty && mDirManager->GetProjectName() == wxT("")) {
      wxString name = fileName.AfterLast(wxFILE_SEP_PATH).BeforeLast(wxT('.'));
      mFileName =::wxPathOnly(fileName) + wxFILE_SEP_PATH + name + wxT(".aup");
      SetProjectTitle();
   }

   // Moved this call to higher levels to prevent flicker redrawing everything on each file.
   //   HandleResize();

   newTracks.clear();
}

// If pNewTrackList is passed in non-NULL, it gets filled with the pointers to NEW tracks.
bool AudacityProject::Import(const wxString &fileName, WaveTrackArray* pTrackArray /*= NULL*/)
{
   TrackHolders newTracks;
   wxString errorMessage = wxEmptyString;

   // Backup Tags, before the import.  Be prepared to roll back changes.
   struct TempTags {
      TempTags(std::shared_ptr<Tags> & pTags_)
         : pTags(pTags_)
      {
         oldTags = pTags;
         if (oldTags)
            pTags = oldTags->Duplicate();
      }

      ~TempTags()
      {
         if (oldTags) {
            // roll back
            pTags = oldTags;
         }
      }

      void Commit()
      {
         oldTags.reset();
      }

      std::shared_ptr<Tags> & pTags;
      std::shared_ptr<Tags> oldTags;
   };
   TempTags tempTags(mTags);

   bool success = Importer::Get().Import(fileName,
                                            mTrackFactory,
                                            newTracks,
                                            mTags.get(),
                                            errorMessage);

   if (!errorMessage.IsEmpty()) {
// Version that goes to internet...
//      ShowErrorDialog(this, _("Error Importing"),
//                 errorMessage, wxT("http://audacity.sourceforge.net/help/faq?s=files&i=wma-proprietary"));
// Version that looks locally for the text.
      ShowErrorDialog(this, _("Error Importing"),
                 errorMessage, wxT("innerlink:wma-proprietary"));
   }
   if (!success)
      return false;

   wxGetApp().AddFileToHistory(fileName);

   // no more errors
   tempTags.Commit();

   // for LOF ("list of files") files, do not import the file as if it
   // were an audio file itself
   if (fileName.AfterLast('.').IsSameAs(wxT("lof"), false)) {
      // PRL: don't redundantly do the steps below, because we already
      // did it in case of LOF, because of some weird recursion back to this
      // same function.  I think this should be untangled.

      // So Undo history push is not bypassed, despite appearances.
      return false;
   }

   // Have to set up newTrackList before calling AddImportedTracks,
   // because AddImportedTracks deletes newTracks.
   if (pTrackArray) {
      for (const auto &newTrack : newTracks) {
         if (newTrack->GetKind() == Track::Wave) {
            pTrackArray->push_back(static_cast<WaveTrack *>(newTrack.get()));
         }
      }
   }

   // PRL: Undo history is incremented inside this:
   AddImportedTracks(fileName, std::move(newTracks));

   int mode = gPrefs->Read(wxT("/AudioFiles/NormalizeOnLoad"), 0L);
   if (mode == 1) {
      //TODO: All we want is a SelectAll()
      SelectNone();
      SelectAllIfNone();
      OnEffect(EffectManager::Get().GetEffectByIdentifier(wxT("Normalize")),
               OnEffectFlags::kConfigured);
   }

   GetDirManager()->FillBlockfilesCache();
   return true;
}

bool AudacityProject::SaveAs(const wxString & newFileName, bool bWantSaveCompressed /*= false*/, bool addToHistory /*= true*/)
{
   wxString oldFileName = mFileName;

   //check to see if the NEW project file already exists.
   //We should only overwrite it if this project already has the same name, where the user
   //simply chose to use the save as command although the save command would have the effect.
   if(mFileName!=newFileName && wxFileExists(newFileName)) {
      wxMessageDialog m(
         NULL,
         _("The project was not saved because the file name provided would overwrite another project.\nPlease try again and select an original name."),
         _("Error Saving Project"),
         wxOK|wxICON_ERROR);
      m.ShowModal();
      return false;
   }

   mFileName = newFileName;
   SetProjectTitle();

   bool success = Save(false, true, bWantSaveCompressed);

   if (success && addToHistory) {
      wxGetApp().AddFileToHistory(mFileName);
   }
   if (!success || bWantSaveCompressed) // bWantSaveCompressed doesn't actually change current project.
   {
      // Reset file name on error
      mFileName = oldFileName;
      SetProjectTitle();
   }

   return(success);
}

bool AudacityProject::SaveAs(bool bWantSaveCompressed /*= false*/)
{
   wxFileName filename(mFileName);

   wxString sProjName = this->GetName();
   if (sProjName.IsEmpty())
      sProjName = _("<untitled>");

   wxString sDialogTitle;
   if (bWantSaveCompressed)
   {
      if (ShowWarningDialog(this, wxT("FirstProjectSave"),
                           _("\
'Save Compressed Project' is for an Audacity project, not an audio file.\n\
For an audio file that will open in other apps, use 'Export'.\n\n\
\
Compressed project files are a good way to transmit your project online, \n\
but they have some loss of fidelity.\n\n\
\
To open a compressed project takes longer than usual, as it imports \n\
each compressed track.\n"),
                           true) != wxID_OK)
         return false;
      sDialogTitle.Printf(_("Save Compressed Project \"%s\" As..."), sProjName.c_str());
   }
   else
   {
      if (ShowWarningDialog(this, wxT("FirstProjectSave"),
                           _("\
'Save Project' is for an Audacity project, not an audio file.\n\
For an audio file that will open in other apps, use 'Export'.\n"),
                           true) != wxID_OK)
         return false;
      sDialogTitle.Printf(_("Save Project \"%s\" As..."), sProjName.c_str());
   }

   // JKC: I removed 'wxFD_OVERWRITE_PROMPT' because we are checking
   // for overwrite ourselves later, and we disallow it.
   // We disallow overwrite because we would have to DELETE the many
   // smaller files too, or prompt to move them.
   wxString fName = FileSelector(sDialogTitle,
                                 filename.GetPath(),
                                 filename.GetFullName(),
                                 wxT("aup"),
                                 _("Audacity projects") + wxT(" (*.aup)|*.aup"),
                                 wxFD_SAVE | wxRESIZE_BORDER,
                                 this);

   if (fName == wxT(""))
      return false;

   filename = fName;
   filename.SetExt(wxT("aup"));
   fName = filename.GetFullPath();

   //check to see if the NEW project file already exists.
   //We should only overwrite it if this project already has the same name, where the user
   //simply chose to use the save as command although the save command would have the effect.
   if (mFileName != fName && filename.FileExists()) {
      wxMessageDialog m(
         NULL,
         _("The project was not saved because the file name provided would overwrite another project.\nPlease try again and select an original name."),
         _("Error Saving Project"),
         wxOK|wxICON_ERROR);
      m.ShowModal();
      return false;
   }

   wxString oldFileName = mFileName;
   mFileName = fName;
   SetProjectTitle();

   bool success = Save(false, true, bWantSaveCompressed);

   if (success) {
      wxGetApp().AddFileToHistory(mFileName);
   }
   if (!success || bWantSaveCompressed) // bWantSaveCompressed doesn't actually change current project.
   {
      // Reset file name on error
      mFileName = oldFileName;
      SetProjectTitle();
   }

   return(success);
}

//
// Undo/History methods
//

void AudacityProject::InitialState()
{
   if (mImportXMLTagHandler != NULL) {
      // We processed an <import> tag, so save it as a normal project, with no <import> tags.
      this->Save();

      // Shouldn't need it any more.
      delete mImportXMLTagHandler;
      mImportXMLTagHandler = NULL;
   }

   GetUndoManager()->ClearStates();

   GetUndoManager()->PushState(mTracks, mViewInfo.selectedRegion, mTags,
                          _("Created new project"), wxT(""));

   GetUndoManager()->StateSaved();

   if (mHistoryWindow)
      mHistoryWindow->UpdateDisplay();

   ModifyUndoMenuItems();

   UpdateMenus();
   this->UpdateLyrics();
   this->UpdateMixerBoard();
}

void AudacityProject::PushState(const wxString &desc, const wxString &shortDesc)
{
   PushState(desc, shortDesc, UndoPush::AUTOSAVE);
}

void AudacityProject::PushState(const wxString &desc,
                                const wxString &shortDesc,
                                UndoPush flags )
{
   GetUndoManager()->PushState(mTracks, mViewInfo.selectedRegion, mTags,
                          desc, shortDesc, flags);

   mDirty = true;

   if (mHistoryWindow)
      mHistoryWindow->UpdateDisplay();

   ModifyUndoMenuItems();

   UpdateMenus();

   // Some state pushes, like changing a track gain control (& probably others),
   // should not repopulate Lyrics Window and MixerBoard.
   // Others, such as deleting a label or adding a wave track, obviously do.
   // Could categorize these state changes, but for now...
   // It's crucial to not do that repopulating during playback.
   if (!gAudioIO->IsStreamActive(GetAudioIOToken()))
   {
      this->UpdateLyrics();
      this->UpdateMixerBoard();
   }

   if (GetTracksFitVerticallyZoomed())
      this->DoZoomFitV();
   if((flags & UndoPush::AUTOSAVE) != UndoPush::MINIMAL)
      AutoSave();
}

void AudacityProject::RollbackState()
{
   SetStateTo(GetUndoManager()->GetCurrentState());
}

void AudacityProject::ModifyState(bool bWantsAutoSave)
{
   GetUndoManager()->ModifyState(mTracks, mViewInfo.selectedRegion, mTags);
   if (bWantsAutoSave)
      AutoSave();
}

// LL:  Is there a memory leak here as "l" and "t" are not deleted???
// Vaughan, 2010-08-29: No, as "l" is a TrackList* of an Undo stack state.
//    Need to keep it and its tracks "t" available for Undo/Redo/SetStateTo.
void AudacityProject::PopState(const UndoState &state)
{
   // Restore tags
   mTags = state.tags;

   TrackList *const tracks = state.tracks.get();

   mTracks->Clear();
   TrackListIterator iter(tracks);
   Track *t = iter.First();
   bool odUsed = false;
   ODComputeSummaryTask* computeTask = NULL;

   while (t)
   {
      auto copyTrack = mTracks->Add(t->Duplicate());

      //add the track to OD if the manager exists.  later we might do a more rigorous check...
      if (copyTrack->GetKind() == Track::Wave)
      {
         //if the ODManager hasn't been initialized, there's no chance this track has OD blocks since this
         //is a "Redo" operation.
         //TODO: update this to look like the update loop in OpenFile that handles general purpose ODTasks.
         //BUT, it is too slow to go thru every blockfile and check the odtype, so maybe put a flag in wavetrack
         //that gets unset on OD Completion, (and we could also update the drawing there too.)  The hard part is that
         //we would need to watch every possible way a OD Blockfile could get inserted into a wavetrack and change the
         //flag there.
         if(ODManager::IsInstanceCreated())
         {
            if(!odUsed)
            {
               computeTask=new ODComputeSummaryTask;
               odUsed=true;
            }
            computeTask->AddWaveTrack((WaveTrack*)copyTrack);
         }
      }
      t = iter.Next();
   }

   //add the task.
   if(odUsed)
      ODManager::Instance()->AddNewTask(computeTask);

   HandleResize();

   UpdateMenus();
   this->UpdateLyrics();
   this->UpdateMixerBoard();

   AutoSave();
}

void AudacityProject::SetStateTo(unsigned int n)
{
   const UndoState &state =
       GetUndoManager()->SetStateTo(n, &mViewInfo.selectedRegion);
   PopState(state);

   HandleResize();
   mTrackPanel->SetFocusedTrack(NULL);
   mTrackPanel->Refresh(false);
   ModifyUndoMenuItems();
   this->UpdateLyrics();
   this->UpdateMixerBoard();
}

void AudacityProject::UpdateLyrics()
{
   // JKC: Previously we created a lyrics window,
   // if it did not exist.  But we don't need to.
   if (!mLyricsWindow)
      return;

   TrackListOfKindIterator iter(Track::Label, mTracks);
   LabelTrack* pLabelTrack = (LabelTrack*)(iter.First()); // Lyrics come from only the first label track.
   if (!pLabelTrack)
      return;

   // The code that updates the lyrics is rather expensive when there
   // are a lot of labels.
   // So - bail out early if the lyrics window is not visible.
   // We will later force an update when the lyrics window is made visible.
   if( !mLyricsWindow->IsVisible() )
      return;

   Lyrics* pLyricsPanel = mLyricsWindow->GetLyricsPanel();
   pLyricsPanel->Clear();
   pLyricsPanel->AddLabels(pLabelTrack);
   pLyricsPanel->Finish(pLabelTrack->GetEndTime());
   pLyricsPanel->Update(this->GetSel0());
}

void AudacityProject::UpdateMixerBoard()
{
   if (!mMixerBoard)
      return;
   mMixerBoard->UpdateTrackClusters();

   // Vaughan, 2011-01-28: AudacityProject::UpdateMixerBoard() is called on state changes,
   //   so don't really need to call UpdateMeters().
   //mMixerBoard->UpdateMeters(gAudioIO->GetStreamTime(), (mLastPlayMode == loopedPlay));
}

//
// Clipboard methods
//

//static
TrackList *AudacityProject::GetClipboardTracks()
{
   return msClipboard.get();
}

//static
void AudacityProject::DeleteClipboard()
{
   msClipboard.reset();
}

//static
void AudacityProject::DeleteAllProjectsDeleteLock()
{
   if(msAllProjectDeleteMutex)
   {
      delete msAllProjectDeleteMutex;
      msAllProjectDeleteMutex=NULL;
   }
}

void AudacityProject::ClearClipboard()
{
   msClipT0 = 0.0;
   msClipT1 = 0.0;
   msClipProject = NULL;
   if (msClipboard) {
      msClipboard->Clear();
   }
}

void AudacityProject::Clear()
{
   TrackListIterator iter(mTracks);

   Track *n = iter.First();

   while (n) {
      if (n->GetSelected() || n->IsSyncLockSelected()) {
         n->Clear(mViewInfo.selectedRegion.t0(), mViewInfo.selectedRegion.t1());
      }
      n = iter.Next();
   }

   double seconds = mViewInfo.selectedRegion.duration();

   mViewInfo.selectedRegion.collapseToT0();

   PushState(wxString::Format(_("Deleted %.2f seconds at t=%.2f"),
                              seconds,
                              mViewInfo.selectedRegion.t0()),
             _("Delete"));

   RedrawProject();
}

void AudacityProject::SelectNone()
{
   TrackListIterator iter(mTracks);
   Track *t = iter.First();
   while (t) {
      t->SetSelected(false);
      t = iter.Next();
   }
   mTrackPanel->Refresh(false);
   if (mMixerBoard)
      mMixerBoard->Refresh(false);
}

// Utility function called by other zoom methods
void AudacityProject::Zoom(double level)
{
   mViewInfo.SetZoom(level);
   FixScrollbars();
}

// Utility function called by other zoom methods
void AudacityProject::ZoomBy(double multiplier)
{
   mViewInfo.ZoomBy(multiplier);
   FixScrollbars();
}

///////////////////////////////////////////////////////////////////
// This method 'rewinds' the track, by setting the cursor to 0 and
// scrolling the window to fit 0 on the left side of it
// (maintaining  current zoom).
// If shift is held down, it will extend the left edge of the
// selection to 0 (holding right edge constant), otherwise it will
// move both left and right edge of selection to 0
///////////////////////////////////////////////////////////////////
void AudacityProject::Rewind(bool shift)
{
   mViewInfo.selectedRegion.setT0(0, false);
   if (!shift)
      mViewInfo.selectedRegion.setT1(0);

   TP_ScrollWindow(0);
}


///////////////////////////////////////////////////////////////////
// This method 'fast-forwards' the track, by setting the cursor to
// the end of the samples on the selected track and  scrolling the
//  window to fit the end on its right side (maintaining  current zoom).
// If shift is held down, it will extend the right edge of the
// selection to the end (holding left edge constant), otherwise it will
// move both left and right edge of selection to the end
///////////////////////////////////////////////////////////////////
void AudacityProject::SkipEnd(bool shift)
{
   double len = mTracks->GetEndTime();

   mViewInfo.selectedRegion.setT1(len, false);
   if (!shift)
      mViewInfo.selectedRegion.setT0(len);

   // Make sure the end of the track is visible
   mTrackPanel->ScrollIntoView(len);
   mTrackPanel->Refresh(false);
}


////////////////////////////////////////////////////////////
//  This fetches a pointer to the Transport Toolbar.  It may
//  either be docked or floating out in the open.
////////////////////////////////////////////////////////////
ControlToolBar *AudacityProject::GetControlToolBar()
{
   return (ControlToolBar *)
          (mToolManager ?
           mToolManager->GetToolBar(TransportBarID) :
           NULL);
}

ToolsToolBar * AudacityProject::TP_GetToolsToolBar()
{
   return GetToolsToolBar();
}

DeviceToolBar *AudacityProject::GetDeviceToolBar()
{
   return (DeviceToolBar *)
          (mToolManager ?
           mToolManager->GetToolBar(DeviceBarID) :
           NULL);
}

EditToolBar *AudacityProject::GetEditToolBar()
{
   return (EditToolBar *)
          (mToolManager ?
           mToolManager->GetToolBar(EditBarID) :
           NULL);
}

MixerToolBar *AudacityProject::GetMixerToolBar()
{
   return (MixerToolBar *)
          (mToolManager ?
           mToolManager->GetToolBar(MixerBarID) :
           NULL);
}

ScrubbingToolBar *AudacityProject::GetScrubbingToolBar()
{
   return dynamic_cast<ScrubbingToolBar*>
   (mToolManager ?
    mToolManager->GetToolBar(ScrubbingBarID) :
    nullptr);
}

SelectionBar *AudacityProject::GetSelectionBar()
{
   return (SelectionBar *)
      (mToolManager ?
      mToolManager->GetToolBar(SelectionBarID) :
      NULL);
}

#ifdef EXPERIMENTAL_SPECTRAL_EDITING
SpectralSelectionBar *AudacityProject::GetSpectralSelectionBar()
{
   return static_cast<SpectralSelectionBar*>(
      (mToolManager ?
      mToolManager->GetToolBar(SpectralSelectionBarID) :
      NULL));
}
#endif

ToolsToolBar *AudacityProject::GetToolsToolBar()
{
   return (ToolsToolBar *)
          (mToolManager ?
           mToolManager->GetToolBar(ToolsBarID) :
           NULL);
}

TranscriptionToolBar *AudacityProject::GetTranscriptionToolBar()
{
   return (TranscriptionToolBar *)
          (mToolManager ?
           mToolManager->GetToolBar(TranscriptionBarID) :
           NULL);
}

Meter *AudacityProject::GetPlaybackMeter()
{
   return mPlaybackMeter;
}

void AudacityProject::SetPlaybackMeter(Meter *playback)
{
   mPlaybackMeter = playback;
   if (gAudioIO)
   {
      gAudioIO->SetPlaybackMeter(this, mPlaybackMeter);
   }
}

Meter *AudacityProject::GetCaptureMeter()
{
   return mCaptureMeter;
}

void AudacityProject::SetCaptureMeter(Meter *capture)
{
   mCaptureMeter = capture;

   if (gAudioIO)
   {
      gAudioIO->SetCaptureMeter(this, mCaptureMeter);
   }
}

void AudacityProject::OnTimer(wxTimerEvent& WXUNUSED(event))
{
   MixerToolBar *mixerToolBar = GetMixerToolBar();
   if( mixerToolBar )
      mixerToolBar->UpdateControls();

   if (::wxGetUTCTime() - mLastStatusUpdateTime < 3)
      return;

   // gAudioIO->GetNumCaptureChannels() should only be positive
   // when we are recording.
   if (GetAudioIOToken() > 0 && gAudioIO->GetNumCaptureChannels() > 0) {
      wxLongLong freeSpace = mDirManager->GetFreeDiskSpace();
      if (freeSpace >= 0) {
         wxString msg;
         double recTime;
         int recMins;

         recTime = freeSpace.GetHi() * 4294967296.0 + freeSpace.GetLo();
         recTime /= SAMPLE_SIZE_DISK(gAudioIO->GetCaptureFormat());
         // note size on disk (=3 for 24-bit) not in memory (=4 for 24-bit)
         recTime /= gAudioIO->GetNumCaptureChannels();
         recTime /= GetRate();
         recMins = (int)(recTime / 60.0);

         if (recMins >= 120)
            msg.Printf(_("Disk space remains for recording %d hours and %d minutes."),
                       recMins/60, recMins%60);
         else if (recMins >= 60)
            msg.Printf(_("Disk space remains for recording 1 hour and %d minutes."),
                       recMins-60);
         else if (recMins > 3)
            msg.Printf(_("Disk space remains for recording %d minutes."),
                       recMins);
         else if (recTime >= 2)
            msg.Printf(_("Disk space remains for recording %d seconds."),
                       (int)recTime);
         else
            msg.Printf(_("Out of disk space"));

         mStatusBar->SetStatusText(msg, mainStatusBarField);
      }
   }
   else if(ODManager::IsInstanceCreated())
   {
      //if we have some tasks running, we should say something about it.
      int numTasks = ODManager::Instance()->GetTotalNumTasks();
      if(numTasks)
      {
         wxString msg;
         float ratioComplete= ODManager::Instance()->GetOverallPercentComplete();

         if(ratioComplete>=1.0f)
         {
            //if we are 100 percent complete and there is still a task in the queue, we should wake the ODManager
            //so it can clear it.
            //signal the od task queue loop to wake up so it can remove the tasks from the queue and the queue if it is empty.
            ODManager::Instance()->SignalTaskQueueLoop();


            msg.Printf(_("On-demand import and waveform calculation complete."));
            mStatusBar->SetStatusText(msg, mainStatusBarField);

         }
         else if(numTasks>1)
            msg.Printf(_("Import(s) complete. Running %d on-demand waveform calculations. Overall %2.0f%% complete."),
              numTasks,ratioComplete*100.0);
         else
            msg.Printf(_("Import complete. Running an on-demand waveform calculation. %2.0f%% complete."),
             ratioComplete*100.0);


         mStatusBar->SetStatusText(msg, mainStatusBarField);
      }
   }
}

//get regions selected by selected labels
//removes unnecessary regions, overlapping regions are merged
//regions memory need to be deleted by the caller
void AudacityProject::GetRegionsByLabel( Regions &regions )
{
   TrackListIterator iter( mTracks );
   Track *n;

   //determine labelled regions
   for( n = iter.First(); n; n = iter.Next() )
      if( n->GetKind() == Track::Label && n->GetSelected() )
      {
         LabelTrack *lt = ( LabelTrack* )n;
         for( int i = 0; i < lt->GetNumLabels(); i++ )
         {
            const LabelStruct *ls = lt->GetLabel( i );
            if( ls->selectedRegion.t0() >= mViewInfo.selectedRegion.t0() &&
                ls->selectedRegion.t1() <= mViewInfo.selectedRegion.t1() )
               regions.push_back(Region(ls->getT0(), ls->getT1()));
         }
      }

   //anything to do ?
   if( regions.size() == 0 )
      return;

   //sort and remove unnecessary regions
   std::sort(regions.begin(), regions.end());
   unsigned int selected = 1;
   while( selected < regions.size() )
   {
      const Region &cur = regions.at( selected );
      Region &last = regions.at( selected - 1 );
      if( cur.start < last.end )
      {
         if( cur.end > last.end )
            last.end = cur.end;
         regions.erase( regions.begin() + selected );
      }
      else
         selected++;
   }
}

//Executes the edit function on all selected wave tracks with
//regions specified by selected labels
//If No tracks selected, function is applied on all tracks
//If the function replaces the selection with audio of a different length,
// bSyncLockedTracks should be set true to perform the same action on sync-lock selected
// tracks.
void AudacityProject::EditByLabel( EditFunction action,
                                   bool bSyncLockedTracks )
{
   Regions regions;

   GetRegionsByLabel( regions );
   if( regions.size() == 0 )
      return;

   TrackListIterator iter( mTracks );
   Track *n;
   bool allTracks = true;

   // if at least one wave track is selected
   // apply only on the selected track
   for( n = iter.First(); n; n = iter.Next() )
      if( n->GetKind() == Track::Wave && n->GetSelected() )
      {
         allTracks = false;
         break;
      }

   //Apply action on wavetracks starting from
   //labeled regions in the end. This is to correctly perform
   //actions like 'Delete' which collapse the track area.
   n = iter.First();
   while (n)
   {
      if ((n->GetKind() == Track::Wave) &&
            (allTracks || n->GetSelected() || (bSyncLockedTracks && n->IsSyncLockSelected())))
      {
         WaveTrack *wt = ( WaveTrack* )n;
         for (int i = (int)regions.size() - 1; i >= 0; i--) {
            const Region &region = regions.at(i);
            (wt->*action)(region.start, region.end);
         }
      }
      n = iter.Next();
   }
}

//Executes the edit function on all selected wave tracks with
//regions specified by selected labels
//If No tracks selected, function is applied on all tracks
//Functions copy the edited regions to clipboard, possibly in multiple tracks
//This probably should not be called if *action() changes the timeline, because
// the copy needs to happen by track, and the timeline change by group.
void AudacityProject::EditClipboardByLabel( EditDestFunction action )
{
   Regions regions;

   GetRegionsByLabel( regions );
   if( regions.size() == 0 )
      return;

   TrackListIterator iter( mTracks );
   Track *n;
   bool allTracks = true;

   // if at least one wave track is selected
   // apply only on the selected track
   for( n = iter.First(); n; n = iter.Next() )
      if( n->GetKind() == Track::Wave && n->GetSelected() )
      {
         allTracks = false;
         break;
      }

   ClearClipboard();
   //Apply action on wavetracks starting from
   //labeled regions in the end. This is to correctly perform
   //actions like 'Cut' which collapse the track area.
   for( n = iter.First(); n; n = iter.Next() )
   {
      if( n->GetKind() == Track::Wave && ( allTracks || n->GetSelected() ) )
      {
         WaveTrack *wt = ( WaveTrack* )n;
         Track::Holder merged;
         for( int i = ( int )regions.size() - 1; i >= 0; i-- )
         {
            const Region &region = regions.at(i);
            auto dest = ( wt->*action )( region.start, region.end );
            if( dest )
            {
               dest->SetChannel( wt->GetChannel() );
               dest->SetLinked( wt->GetLinked() );
               dest->SetName( wt->GetName() );
               if( !merged )
                  merged = std::move(dest);
               else
               {
                  // Paste to the beginning; unless this is the first region,
                  // offset the track to account for time between the regions
                  if (i < (int)regions.size() - 1)
                     merged->Offset(
                        regions.at(i + 1).start - region.end);

                  bool bResult = merged->Paste( 0.0 , dest.get() );
                  wxASSERT(bResult); // TO DO: Actually handle this.
                  wxUnusedVar(bResult);
               }
            }
            else  // nothing copied but there is a 'region', so the 'region' must be a 'point label' so offset
               if (i < (int)regions.size() - 1)
                  if (merged)
                     merged->Offset(
                        regions.at(i + 1).start - region.end);
         }
         if( merged )
            msClipboard->Add( std::move(merged) );
      }
   }

   msClipT0 = regions.front().start;
   msClipT1 = regions.back().end;
}


// TrackPanel callback method
void AudacityProject::TP_DisplayStatusMessage(const wxString &msg)
{
   mStatusBar->SetStatusText(msg, mainStatusBarField);
   mLastStatusUpdateTime = ::wxGetUTCTime();
}

// Set the status indirectly, using the command system
// (more overhead, but can be used from a non-GUI thread)
void AudacityProject::SafeDisplayStatusMessage(const wxChar *msg)
{
   auto target
      = std::make_unique<CommandOutputTarget>(TargetFactory::ProgressDefault(),
                                std::make_shared<StatusBarTarget>(*mStatusBar),
                                TargetFactory::MessageDefault());
   CommandType *type = CommandDirectory::Get()->LookUp(wxT("Message"));
   wxASSERT_MSG(type != NULL, wxT("Message command not found!"));
   CommandHolder statusCmd = type->Create(std::move(target));
   statusCmd->SetParameter(wxT("MessageString"), msg);
   ScriptCommandRelay::PostCommand(this, statusCmd);

   // Although the status hasn't actually been set yet, updating the time now
   // is probably accurate enough
   mLastStatusUpdateTime = ::wxGetUTCTime();
}

void AudacityProject::TP_DisplaySelection()
{
   double audioTime;

   if (mRuler) {
      if (!gAudioIO->IsBusy() && !mLockPlayRegion)
         mRuler->SetPlayRegion(mViewInfo.selectedRegion.t0(),
         mViewInfo.selectedRegion.t1());
      else
         // Cause ruler redraw anyway, because we may be zooming or scrolling
         mRuler->Refresh();
   }

   if (gAudioIO->IsBusy())
      audioTime = gAudioIO->GetStreamTime();
   else {
      double playEnd;
      GetPlayRegion(&audioTime, &playEnd);
   }

   GetSelectionBar()->SetTimes(mViewInfo.selectedRegion.t0(),
                               mViewInfo.selectedRegion.t1(), audioTime);
#ifdef EXPERIMENTAL_SPECTRAL_EDITING
   GetSpectralSelectionBar()->SetFrequencies
      (mViewInfo.selectedRegion.f0(), mViewInfo.selectedRegion.f1());
#endif

}


// TrackPanel access

wxSize AudacityProject::GetTPTracksUsableArea()
{
   wxSize s;
   mTrackPanel->GetTracksUsableArea(&s.x, &s.y);
   return s;
}

void AudacityProject::RefreshTPTrack(Track* pTrk, bool refreshbacking /*= true*/)
{
   mTrackPanel->RefreshTrack(pTrk, refreshbacking);
}


// TrackPanel callback method
void AudacityProject::TP_PushState(const wxString &desc, const wxString &shortDesc,
                                   UndoPush flags)
{
   PushState(desc, shortDesc, flags);
}

// TrackPanel callback method
void AudacityProject::TP_ModifyState(bool bWantsAutoSave)
{
   ModifyState(bWantsAutoSave);
}

// TrackPanel callback method
void AudacityProject::TP_ScrollLeft()
{
   OnScrollLeft();
}

// TrackPanel callback method
void AudacityProject::TP_ScrollRight()
{
   OnScrollRight();
}

// TrackPanel callback method
void AudacityProject::TP_RedrawScrollbars()
{
   FixScrollbars();
}

void AudacityProject::TP_HandleResize()
{
   HandleResize();
}

void AudacityProject::GetPlayRegion(double* playRegionStart,
                                    double *playRegionEnd)
{
   if (mRuler)
      mRuler->GetPlayRegion(playRegionStart, playRegionEnd);
   else
      *playRegionEnd = *playRegionStart = 0;
}

void AudacityProject::AutoSave()
{
   //    SonifyBeginAutoSave(); // part of RBD's r10680 stuff now backed out

   // To minimize the possibility of race conditions, we first write to a
   // file with the extension ".tmp", then rename the file to .autosave
   wxString projName;

   if (mFileName.IsEmpty())
      projName = wxT("New Project");
   else
      projName = wxFileName(mFileName).GetName();

   wxString fn = wxFileName(FileNames::AutoSaveDir(),
      projName + wxString(wxT(" - ")) + CreateUniqueName()).GetFullPath();

   try
   {
      VarSetter<bool> setter(&mAutoSaving, true, false);

      AutoSaveFile buffer;
      WriteXMLHeader(buffer);
      WriteXML(buffer);

      wxFFile saveFile;
      saveFile.Open(fn + wxT(".tmp"), wxT("wb"));
      buffer.Write(saveFile);
      saveFile.Close();
   }
   catch (const XMLFileWriterException &exception)
   {
      wxMessageBox(wxString::Format(
         _("Couldn't write to file \"%s\": %s"),
         (fn + wxT(".tmp")).c_str(), exception.GetMessage().c_str()),
         _("Error Writing Autosave File"), wxICON_ERROR, this);

      return;
   }

   // Now that we have a NEW auto-save file, DELETE the old one
   DeleteCurrentAutoSaveFile();

   if (!mAutoSaveFileName.IsEmpty())
      return; // could not remove auto-save file

   if (!wxRenameFile(fn + wxT(".tmp"), fn + wxT(".autosave")))
   {
      wxMessageBox(_("Could not create autosave file: ") + fn +
                   wxT(".autosave"), _("Error"), wxICON_STOP, this);
      return;
   }

   mAutoSaveFileName += fn + wxT(".autosave");
   // no-op cruft that's not #ifdefed for NoteTrack
   // See above for further comments.
   //   SonifyEndAutoSave();
}

void AudacityProject::DeleteCurrentAutoSaveFile()
{
   if (!mAutoSaveFileName.IsEmpty())
   {
      if (wxFileExists(mAutoSaveFileName))
      {
         if (!wxRemoveFile(mAutoSaveFileName))
         {
            wxMessageBox(_("Could not remove old autosave file: ") +
                         mAutoSaveFileName, _("Error"), wxICON_STOP, this);
            return;
         }
      }

      mAutoSaveFileName = wxT("");
   }
}


void AudacityProject::MayStartMonitoring()
{
#ifdef EXPERIMENTAL_EXTRA_MONITORING
   bool bAlwaysMonitor;
   gPrefs->Read( wxT("GUI/AlwaysMonitor"), &bAlwaysMonitor, true );
   if( !bAlwaysMonitor )
      return;

   MeterToolBar * pToolBar = GetMeterToolBar();
   if( pToolBar == NULL )
      return;
   pToolBar->StartMonitoring();
#endif
}

void AudacityProject::OnAudioIORate(int rate)
{
   wxString display;
   if (rate > 0) {
      display = wxString::Format(_("Actual Rate: %d"), rate);
   }
   else
      // clear the status field
      ;

   int x, y;
   mStatusBar->GetTextExtent(display, &x, &y);
   int widths[] = {0, GetControlToolBar()->WidthForStatusBar(mStatusBar), -1, x+50};
   mStatusBar->SetStatusWidths(4, widths);
   mStatusBar->SetStatusText(display, rateStatusBarField);
}

void AudacityProject::OnAudioIOStartRecording()
{
   // Before recording is started, auto-save the file. The file will have
   // empty tracks at the bottom where the recording will be put into
   AutoSave();
}

// This is called after recording has stopped and all tracks have flushed.
void AudacityProject::OnAudioIOStopRecording()
{
   // Only push state if we were capturing and not monitoring
   if (GetAudioIOToken() > 0)
   {
      // Add to history
      PushState(_("Recorded Audio"), _("Record"));

      // Reset timer record 
      if (IsTimerRecordCancelled())
      {
         OnUndo();
         ResetTimerRecordFlag();
      }

      // Refresh the project window
      FixScrollbars();
      RedrawProject();
   }

   // Write all cached files to disk, if any
   mDirManager->WriteCacheToDisk();

   // Now we auto-save again to get the project to a "normal" state again.
   AutoSave();
}

void AudacityProject::OnAudioIONewBlockFiles(const AutoSaveFile & blockFileLog)
{
   // New blockfiles have been created, so add them to the auto-save file
   if (!mAutoSaveFileName.IsEmpty())
   {
      wxFFile f(mAutoSaveFileName, wxT("ab"));
      if (!f.IsOpened())
         return; // Keep recording going, there's not much we can do here
      blockFileLog.Append(f);
      f.Close();
   }
}

void AudacityProject::SetSnapTo(int snap)
{
   AS_SetSnapTo(snap);
   if (GetSelectionBar()) {
      GetSelectionBar()->SetSnapTo(snap);
   }
}

int AudacityProject::GetSnapTo() const
{
   return mSnapTo;
}

bool AudacityProject::IsSyncLocked()
{
#ifdef EXPERIMENTAL_SYNC_LOCK
   return mIsSyncLocked;
#else
   return false;
#endif
}

void AudacityProject::SetSyncLock(bool flag)
{
   if (flag != mIsSyncLocked) {
      mIsSyncLocked = flag;
      if (GetTrackPanel())
         GetTrackPanel()->Refresh(false);
   }
}

void AudacityProject::DoTrackMute(Track *t, bool exclusive)
{
   HandleTrackMute(t, exclusive);

   // Update mixer board, too.
   MixerBoard* pMixerBoard = this->GetMixerBoard();
   if (pMixerBoard)
   {
      pMixerBoard->UpdateMute(); // Update for all tracks.
      pMixerBoard->UpdateSolo(); // Update for all tracks.
   }

   mTrackPanel->UpdateAccessibility();
   mTrackPanel->Refresh(false);
}

void AudacityProject::DoTrackSolo(Track *t, bool exclusive)
{
   HandleTrackSolo(t, exclusive);

   // Update mixer board, too.
   MixerBoard* pMixerBoard = this->GetMixerBoard();
   if (pMixerBoard)
   {
      pMixerBoard->UpdateMute(); // Update for all tracks.
      pMixerBoard->UpdateSolo(); // Update for all tracks.
   }

   mTrackPanel->UpdateAccessibility();
   mTrackPanel->Refresh(false);
}

void AudacityProject::SetTrackGain(Track * track, LWSlider * slider)
{
   wxASSERT(track);
   if (track->GetKind() != Track::Wave)
      return;
   float newValue = slider->Get();

   WaveTrack *const link = static_cast<WaveTrack*>(mTracks->GetLink(track));
   static_cast<WaveTrack*>(track)->SetGain(newValue);
   if (link)
      link->SetGain(newValue);

   PushState(_("Adjusted gain"), _("Gain"), UndoPush::CONSOLIDATE);

   GetTrackPanel()->RefreshTrack(track);
}

void AudacityProject::SetTrackPan(Track * track, LWSlider * slider)
{
   wxASSERT(track);
   if (track->GetKind() != Track::Wave)
      return;
   float newValue = slider->Get();

   WaveTrack *const link = static_cast<WaveTrack*>(mTracks->GetLink(track));
   static_cast<WaveTrack*>(track)->SetPan(newValue);
   if (link)
      link->SetPan(newValue);

   PushState(_("Adjusted Pan"), _("Pan"), UndoPush::CONSOLIDATE);

   GetTrackPanel()->RefreshTrack(track);
}

/// Removes the specified track.  Called from HandleClosing.
void AudacityProject::RemoveTrack(Track * toRemove)
{
   // If it was focused, reassign focus to the next or, if
   // unavailable, the previous track.
   if (mTrackPanel->GetFocusedTrack() == toRemove) {
      Track *t = mTracks->GetNext(toRemove, true);
      if (t == NULL) {
         t = mTracks->GetPrev(toRemove, true);
      }
      mTrackPanel->SetFocusedTrack(t);  // It's okay if this is NULL
   }

   wxString name = toRemove->GetName();
   Track *partner = toRemove->GetLink();

   if (toRemove->GetKind() == Track::Wave)
   {
      // Update mixer board displayed tracks.
      MixerBoard* pMixerBoard = this->GetMixerBoard();
      if (pMixerBoard)
         pMixerBoard->RemoveTrackCluster((WaveTrack*)toRemove); // Will remove partner shown in same cluster.
   }

   mTracks->Remove(toRemove);
   if (partner) {
      mTracks->Remove(partner);
   }

   if (mTracks->IsEmpty()) {
      mTrackPanel->SetFocusedTrack(NULL);
   }

   PushState(
      wxString::Format(_("Removed track '%s.'"),
      name.c_str()),
      _("Track Remove"));

   TP_RedrawScrollbars();
   HandleResize();
   GetTrackPanel()->Refresh(false);
}

void AudacityProject::HandleTrackMute(Track *t, const bool exclusive)
{
   // "exclusive" mute means mute the chosen track and unmute all others.
   if (exclusive)
   {
      TrackListIterator iter(mTracks);
      Track *i = iter.First();
      while (i) {
         if (i == t) {
            i->SetMute(true);
            if(i->GetLinked()) { // also mute the linked track
               i = iter.Next();
               i->SetMute(true);
            }
         }
         else {
            i->SetMute(false);
         }
         i->SetSolo(false);
         i = iter.Next();
      }
   }
   else
   {
      // Normal click toggles this track.
      t->SetMute(!t->GetMute());
      if(t->GetLinked())   // set mute the same on both, if a pair
      {
         bool muted = t->GetMute();
         TrackListIterator iter(mTracks);
         Track *i = iter.First();
         while (i != t) {  // search for this track
            i = iter.Next();
         }
         i = iter.Next();  // get the next one, since linked
         i->SetMute(muted);   // and mute it as well
      }

      if (IsSoloSimple() || IsSoloNone())
      {
         TrackListIterator iter(mTracks);
         Track *i = iter.First();
         int nPlaying=0;

         // We also set a solo indicator if we have just one track / stereo pair playing.
         // otherwise clear solo on everything.
         while (i) {
            if( !i->GetMute())
            {
               nPlaying += 1;
               if(i->GetLinked())
                  i = iter.Next();  // don't count this one as it is linked
            }
            i = iter.Next();
         }

         i = iter.First();
         while (i) {
            i->SetSolo( (nPlaying==1) && !i->GetMute() );   // will set both of a stereo pair
            i = iter.Next();
         }
      }
   }
   ModifyState(true);
}

// Type of solo (standard or simple) follows the set preference, unless
// alternate == true, which causes the opposite behavior.
void AudacityProject::HandleTrackSolo(Track *t, const bool alternate)
{
   bool bSoloMultiple = !IsSoloSimple() ^ alternate;

   // Standard and Simple solo have opposite defaults:
   //   Standard - Behaves as individual buttons, shift=radio buttons
   //   Simple   - Behaves as radio buttons, shift=individual
   // In addition, Simple solo will mute/unmute tracks
   // when in standard radio button mode.
   if ( bSoloMultiple )
   {
      t->SetSolo( !t->GetSolo() );
      if(t->GetLinked())
      {
         bool soloed = t->GetSolo();
         TrackListIterator iter(mTracks);
         Track *i = iter.First();
         while (i != t) {  // search for this track
            i = iter.Next();
         }
         i = iter.Next();  // get the next one, since linked
         i->SetSolo(soloed);   // and solo it as well
      }
   }
   else
   {
      // Normal click solo this track only, mute everything else.
      // OR unmute and unsolo everything.
      TrackListIterator iter(mTracks);
      Track *i = iter.First();
      bool bWasSolo = t->GetSolo();
      while (i) {
         if( i==t )
         {
            i->SetSolo(!bWasSolo);
            if( IsSoloSimple() )
               i->SetMute(false);
            if(t->GetLinked())
            {
               i = iter.Next();
               i->SetSolo(!bWasSolo);
               if( IsSoloSimple() )
                  i->SetMute(false);
            }
         }
         else
         {
            i->SetSolo(false);
            if( IsSoloSimple() )
               i->SetMute(!bWasSolo);
         }
         i = iter.Next();
      }
   }
   ModifyState(true);
}

// Keyboard capture

// static
bool AudacityProject::HasKeyboardCapture(const wxWindow *handler)
{
   return GetKeyboardCaptureHandler() == handler;
}

// static
wxWindow *AudacityProject::GetKeyboardCaptureHandler()
{
   AudacityProject *project = GetActiveProject();
   if (project)
   {
      return project->mKeyboardCaptureHandler;
   }

   return NULL;
}

// static
void AudacityProject::CaptureKeyboard(wxWindow *handler)
{
   AudacityProject *project = GetActiveProject();
   if (project)
   {
//      wxASSERT(project->mKeyboardCaptureHandler == NULL);
      project->mKeyboardCaptureHandler = handler;
   }
}

// static
void AudacityProject::ReleaseKeyboard(wxWindow * /* handler */)
{
   AudacityProject *project = GetActiveProject();
   if (project)
   {
//      wxASSERT(project->mKeyboardCaptureHandler == handler);
      project->mKeyboardCaptureHandler = NULL;
   }

   return;
}

bool AudacityProject::ExportFromTimerRecording(wxFileName fnFile, int iFormat, int iSubFormat, int iFilterIndex)
{
   Exporter e;

   wxGetApp().SetMissingAliasedFileWarningShouldShow(true);
   return e.ProcessFromTimerRecording(this, false, 0.0, mTracks->GetEndTime(), fnFile, iFormat, iSubFormat, iFilterIndex);
}

int AudacityProject::GetOpenProjectCount() {
   return gAudacityProjects.Count();
}

bool AudacityProject::IsProjectSaved() {
   wxString sProjectName = mDirManager->GetProjectName();
   return (sProjectName != wxT(""));
}

bool AudacityProject::SaveFromTimerRecording(wxFileName fnFile) {
   // MY: Will save the project to a new location a-la Save As
   // and then tidy up after itself.

   wxString sNewFileName = fnFile.GetFullPath();

   // MY: To allow SaveAs from Timer Recording we need to check what
   // the value of mFileName is befoer we change it.
   wxString sOldFilename = "";
   if (IsProjectSaved()) {
      sOldFilename = mFileName;
   }

   // MY: If the project file already exists then bail out
   // and send populate the message string (pointer) so
   // we can tell the user what went wrong.
   if (wxFileExists(sNewFileName)) {
      return false;
   }

   mFileName = sNewFileName;
   SetProjectTitle();

   bool bSuccess = Save(false, true, false);

   if (bSuccess) {
      wxGetApp().AddFileToHistory(mFileName);
   } else
   {
      // Reset file name on error
      mFileName = sOldFilename;
      SetProjectTitle();
   }

   return bSuccess;
}

// MY: Does the project have any tracks?
bool AudacityProject::ProjectHasTracks() {
   // These two lines test for an 'empty' project.
   // of course it could still have a history at this stage.
   TrackListIterator iter2(mTracks);
   bool bHasTracks = (iter2.First() != NULL);
   return bHasTracks;
}

// MY: This routine will give an estimate of how many
// minutes of recording time we have available.
// This is called from TimerRecordDialog::OnOK() to allow
// the user to resolve a potential disk space issue before
// Timer Recording starts.
// The calculations made are based on the user's current
// preferences.
int AudacityProject::GetEstimatedRecordingMinsLeftOnDisk() {

   // Obtain the current settings
   sampleFormat oCaptureFormat = (sampleFormat)
      gPrefs->Read(wxT("/SamplingRate/DefaultProjectSampleFormat"), floatSample);
   long lCaptureChannels;
   gPrefs->Read(wxT("/AudioIO/RecordChannels"), &lCaptureChannels, 2L);

   // Find out how much free space we have on disk
   wxLongLong lFreeSpace = mDirManager->GetFreeDiskSpace();
   if (lFreeSpace < 0) {
      return 0;
   }

   // Calculate the remaining time
   double dRecTime = 0.0;
   dRecTime = lFreeSpace.GetHi() * 4294967296.0 + lFreeSpace.GetLo();
   dRecTime /= SAMPLE_SIZE_DISK(oCaptureFormat);   
   dRecTime /= lCaptureChannels;
   dRecTime /= GetRate();

   // Convert to minutes before returning
   int iRecMins = (int)(dRecTime / 60.0);
   return iRecMins;
}

AudacityProject::PlaybackScroller::PlaybackScroller(AudacityProject *project)
: mProject(project)
{
   mProject->Connect(EVT_TRACK_PANEL_TIMER,
                     wxCommandEventHandler(PlaybackScroller::OnTimer),
                     NULL,
                     this);
}

AudacityProject::PlaybackScroller::~PlaybackScroller()
{
   mProject->Disconnect(EVT_TRACK_PANEL_TIMER,
                        wxCommandEventHandler(PlaybackScroller::OnTimer),
                        NULL,
                        this);
}

void AudacityProject::PlaybackScroller::OnTimer(wxCommandEvent &event)
{
   // Let other listeners get the notification
   event.Skip();

   if(!mProject->IsAudioActive())
      return;
   else if (mMode == Mode::Refresh) {
      // PRL:  see comments in Scrubbing.cpp for why this is sometimes needed.
      // These unnecessary refreshes cause wheel rotation events to be delivered more uniformly
      // to the application, so scrub speed control is smoother.
      // (So I see at least with OS 10.10 and wxWidgets 3.0.2.)
      // Is there another way to ensure that than by refreshing?
      const auto trackPanel = mProject->GetTrackPanel();
      trackPanel->Refresh(false);
   }
   else if (mMode != Mode::Off) {
      // Pan the view, so that we center the play indicator.

      ViewInfo &viewInfo = mProject->GetViewInfo();
      TrackPanel *const trackPanel = mProject->GetTrackPanel();
      const int posX = viewInfo.TimeToPosition(viewInfo.mRecentStreamTime);
      int width;
      trackPanel->GetTracksUsableArea(&width, NULL);
      int deltaX;
      switch (mMode)
      {
         default:
            wxASSERT(false);
            /* fallthru */
         case Mode::Centered:
            deltaX = posX - width / 2;    break;
         case Mode::Right:
            deltaX = posX - width;        break;
      }
      viewInfo.h =
         viewInfo.OffsetTimeByPixels(viewInfo.h, deltaX, true);
      if (!mProject->MayScrollBeyondZero())
         // Can't scroll too far left
         viewInfo.h = std::max(0.0, viewInfo.h);
      trackPanel->Refresh(false);
   }
}<|MERGE_RESOLUTION|>--- conflicted
+++ resolved
@@ -941,16 +941,13 @@
    //pPage->SetBackgroundColour( theTheme.Colour( clrDark ));
 #endif
 
-<<<<<<< HEAD
    pPage->SetBackgroundColour(theTheme.Colour( clrMedium ));
-=======
    {
       auto ubs = std::make_unique<wxBoxSizer>(wxVERTICAL);
       ubs->Add(mToolManager->GetTopDock(), 0, wxEXPAND | wxALIGN_TOP);
       ubs->Add(mRuler, 0, wxEXPAND);
       mTopPanel->SetSizer(ubs.release());
    }
->>>>>>> 016919a5
 
    wxBoxSizer *bs;
    {
