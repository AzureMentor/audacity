/**********************************************************************

  Audacity: A Digital Audio Editor

  ControlToolBar.cpp

  Dominic Mazzoni
  Shane T. Mueller
  James Crook
  Leland Lucius

*******************************************************************//**

\class ControlToolBar
\brief A ToolBar that has the main Transport buttons.

  In the GUI, this is referred to as "Transport Toolbar", as
  it corresponds to commands in the Transport menu.
  "Control Toolbar" is historic.
  This class, which is a child of Toolbar, creates the
  window containing the Transport (rewind/play/stop/record/ff)
  buttons. The window can be embedded within a
  normal project window, or within a ToolbarFrame that is
  managed by a global ToolBarStub called
  gControlToolBarStub.

  All of the controls in this window were custom-written for
  Audacity - they are not native controls on any platform -
  however, it is intended that the images could be easily
  replaced to allow "skinning" or just customization to
  match the look and feel of each platform.

*//*******************************************************************/

#include <algorithm>

#include "../Audacity.h"
#include "../Experimental.h"
#include "ControlToolBar.h"

// For compilers that support precompilation, includes "wx/wx.h".
#include <wx/wxprec.h>

#ifndef WX_PRECOMP
#include <wx/app.h>
#include <wx/dc.h>
#include <wx/event.h>
#include <wx/image.h>
#include <wx/intl.h>
#include <wx/statusbr.h>
#include <wx/timer.h>
#endif
#include <wx/tooltip.h>
#include <wx/datetime.h>

#include "TranscriptionToolBar.h"
#include "MeterToolBar.h"

#include "../AColor.h"
#include "../AllThemeResources.h"
#include "../AudioIO.h"
#include "../ImageManipulation.h"
#include "../Prefs.h"
#include "../Project.h"
#include "../Theme.h"
#include "../WaveTrack.h"
#include "../widgets/AButton.h"
#include "../widgets/Meter.h"

#include "../tracks/ui/Scrubbing.h"
#include "../prefs/TracksPrefs.h"
#include "../toolbars/ToolManager.h"

IMPLEMENT_CLASS(ControlToolBar, ToolBar);

//static
AudacityProject *ControlToolBar::mBusyProject = NULL;

////////////////////////////////////////////////////////////
/// Methods for ControlToolBar
////////////////////////////////////////////////////////////

BEGIN_EVENT_TABLE(ControlToolBar, ToolBar)
   EVT_CHAR(ControlToolBar::OnKeyEvent)
   EVT_BUTTON(ID_PLAY_BUTTON,   ControlToolBar::OnPlay)
   EVT_BUTTON(ID_STOP_BUTTON,   ControlToolBar::OnStop)
   EVT_BUTTON(ID_RECORD_BUTTON, ControlToolBar::OnRecord)
   EVT_BUTTON(ID_REW_BUTTON,    ControlToolBar::OnRewind)
   EVT_BUTTON(ID_FF_BUTTON,     ControlToolBar::OnFF)
   EVT_BUTTON(ID_PAUSE_BUTTON,  ControlToolBar::OnPause)
END_EVENT_TABLE()

//Standard constructor
// This was called "Control" toolbar in the GUI before - now it is "Transport".
// Note that we use the legacy "Control" string as the section because this
// gets written to prefs and cannot be changed in prefs to maintain backwards
// compatibility
ControlToolBar::ControlToolBar()
: ToolBar(TransportBarID, _("Transport"), wxT("Control"))
{
   mPaused = false;

   gPrefs->Read(wxT("/GUI/ErgonomicTransportButtons"), &mErgonomicTransportButtons, true);
   mStrLocale = gPrefs->Read(wxT("/Locale/Language"), wxT(""));

   mSizer = NULL;
   mCutPreviewTracks = NULL;

   /* i18n-hint: These are strings for the status bar, and indicate whether Audacity
   is playing or recording or stopped, and whether it is paused. */
   mStatePlay = XO("Playing");
   mStateStop = XO("Stopped");
   mStateRecord = XO("Recording");
   mStatePause = XO("Paused");
}

ControlToolBar::~ControlToolBar()
{
}


void ControlToolBar::Create(wxWindow * parent)
{
   ToolBar::Create(parent);
}

// This is a convenience function that allows for button creation in
// MakeButtons() with fewer arguments
AButton *ControlToolBar::MakeButton(teBmps eEnabledUp, teBmps eEnabledDown, teBmps eDisabled,
                                    int id,
                                    bool processdownevents,
                                    const wxChar *label)
{
   AButton *r = ToolBar::MakeButton(this,
      bmpRecoloredUpLarge, bmpRecoloredDownLarge, bmpRecoloredHiliteLarge,
      eEnabledUp, eEnabledDown, eDisabled,
      wxWindowID(id),
      wxDefaultPosition, processdownevents,
      theTheme.ImageSize( bmpRecoloredUpLarge ));
   r->SetLabel(label);
   enum { deflation =
#ifdef __WXMAC__
      3
#else
      12
#endif
   };
   r->SetFocusRect( r->GetClientRect().Deflate( deflation, deflation ) );

   return r;
}

// static
void ControlToolBar::MakeAlternateImages(AButton &button, int idx,
                                         teBmps eEnabledUp,
                                         teBmps eEnabledDown,
                                         teBmps eDisabled)
{
   ToolBar::MakeAlternateImages(button, idx,
      bmpRecoloredUpLarge, bmpRecoloredDownLarge, bmpRecoloredHiliteLarge,
      eEnabledUp, eEnabledDown, eDisabled,
      theTheme.ImageSize( bmpRecoloredUpLarge ));
}

void ControlToolBar::Populate()
{
   MakeButtonBackgroundsLarge();

   mPause = MakeButton(bmpPause, bmpPause, bmpPauseDisabled,
      ID_PAUSE_BUTTON,  true,  _("Pause"));

   mPlay = MakeButton( bmpPlay, bmpPlay, bmpPlayDisabled,
      ID_PLAY_BUTTON, true, _("Play"));
   MakeAlternateImages(*mPlay, 1, bmpLoop, bmpLoop, bmpLoopDisabled);
   MakeAlternateImages(*mPlay, 2,
      bmpCutPreview, bmpCutPreview, bmpCutPreviewDisabled);
   MakeAlternateImages(*mPlay, 3,
                       bmpScrub, bmpScrub, bmpScrubDisabled);
   MakeAlternateImages(*mPlay, 4,
                       bmpSeek, bmpSeek, bmpSeekDisabled);
   mPlay->FollowModifierKeys();

   mStop = MakeButton( bmpStop, bmpStop, bmpStopDisabled ,
      ID_STOP_BUTTON, false, _("Stop"));

   mRewind = MakeButton(bmpRewind, bmpRewind, bmpRewindDisabled,
      ID_REW_BUTTON, false, _("Skip to Start"));

   mFF = MakeButton(bmpFFwd, bmpFFwd, bmpFFwdDisabled,
      ID_FF_BUTTON, false, _("Skip to End"));

   mRecord = MakeButton(bmpRecord, bmpRecord, bmpRecordDisabled,
      ID_RECORD_BUTTON, true, _("Record"));
   MakeAlternateImages(*mRecord, 1, bmpAppendRecord, bmpAppendRecord,
      bmpAppendRecordDisabled);
   mRecord->FollowModifierKeys();

#if wxUSE_TOOLTIPS
   RegenerateTooltips();
   wxToolTip::Enable(true);
   wxToolTip::SetDelay(1000);
#endif

   // Set default order and mode
   ArrangeButtons();
}

void ControlToolBar::RegenerateTooltips()
{
#if wxUSE_TOOLTIPS
   std::vector<wxString> commands;
   for (long iWinID = ID_PLAY_BUTTON; iWinID < BUTTON_COUNT; iWinID++)
   {
      commands.clear();
      auto pCtrl = static_cast<AButton*>(this->FindWindow(iWinID));
      commands.push_back(pCtrl->GetLabel());
      switch (iWinID)
      {
         case ID_PLAY_BUTTON:
            commands.push_back(wxT("Play"));
            commands.push_back(_("Loop Play"));
            commands.push_back(wxT("PlayLooped"));
            break;
         case ID_RECORD_BUTTON:
            commands.push_back(wxT("Record"));
<<<<<<< HEAD
            commands.push_back(_("Record Below"));
            commands.push_back(wxT("RecordBelow"));
=======
#ifndef EXPERIMENTAL_DA
            commands.push_back(_("Append Record"));
            commands.push_back(wxT("RecordAppend"));
#else
            commands.push_back(_("Record Below"));
            commands.push_back(wxT("RecordBelow"));
#endif
>>>>>>> 923eefaf
            break;
         case ID_PAUSE_BUTTON:
            commands.push_back(wxT("Pause"));
            break;
         case ID_STOP_BUTTON:
            commands.push_back(wxT("Stop"));
            break;
         case ID_FF_BUTTON:
            commands.push_back(wxT("SkipEnd"));
            break;
         case ID_REW_BUTTON:
            commands.push_back(wxT("SkipStart"));
            break;
      }
      ToolBar::SetButtonToolTip(*pCtrl, commands);
   }
#endif
}

void ControlToolBar::UpdatePrefs()
{
   bool updated = false;
   bool active;

   gPrefs->Read( wxT("/GUI/ErgonomicTransportButtons"), &active, true );
   if( mErgonomicTransportButtons != active )
   {
      mErgonomicTransportButtons = active;
      updated = true;
   }
   wxString strLocale = gPrefs->Read(wxT("/Locale/Language"), wxT(""));
   if (mStrLocale != strLocale)
   {
      mStrLocale = strLocale;
      updated = true;
   }

   if( updated )
   {
      ReCreateButtons(); // side effect: calls RegenerateTooltips()
      Updated();
   }
   else
      // The other reason to regenerate tooltips is if keyboard shortcuts for
      // transport buttons changed, but that's too much work to check for, so just
      // always do it. (Much cheaper than calling ReCreateButtons() in all cases.
      RegenerateTooltips();


   // Set label to pull in language change
   SetLabel(_("Transport"));

   // Give base class a chance
   ToolBar::UpdatePrefs();
}

void ControlToolBar::ArrangeButtons()
{
   int flags = wxALIGN_CENTER | wxRIGHT;

   // (Re)allocate the button sizer
   if( mSizer )
   {
      Detach( mSizer );
      std::unique_ptr < wxSizer > {mSizer}; // DELETE it
   }

   Add((mSizer = safenew wxBoxSizer(wxHORIZONTAL)), 1, wxEXPAND);

   // Start with a little extra space
   mSizer->Add( 5, 55 );

   // Add the buttons in order based on ergonomic setting
   if( mErgonomicTransportButtons )
   {
      mPause->MoveBeforeInTabOrder( mRecord );
      mPlay->MoveBeforeInTabOrder( mRecord );
      mStop->MoveBeforeInTabOrder( mRecord );
      mRewind->MoveBeforeInTabOrder( mRecord );
      mFF->MoveBeforeInTabOrder( mRecord );

      mSizer->Add( mPause,  0, flags, 2 );
      mSizer->Add( mPlay,   0, flags, 2 );
      mSizer->Add( mStop,   0, flags, 2 );
      mSizer->Add( mRewind, 0, flags, 2 );
      mSizer->Add( mFF,     0, flags, 10 );
      mSizer->Add( mRecord, 0, flags, 5 );
   }
   else
   {
      mRewind->MoveBeforeInTabOrder( mFF );
      mPlay->MoveBeforeInTabOrder( mFF );
      mRecord->MoveBeforeInTabOrder( mFF );
      mPause->MoveBeforeInTabOrder( mFF );
      mStop->MoveBeforeInTabOrder( mFF );

      mSizer->Add( mRewind, 0, flags, 2 );
      mSizer->Add( mPlay,   0, flags, 2 );
      mSizer->Add( mRecord, 0, flags, 2 );
      mSizer->Add( mPause,  0, flags, 2 );
      mSizer->Add( mStop,   0, flags, 2 );
      mSizer->Add( mFF,     0, flags, 5 );
   }

   // Layout the sizer
   mSizer->Layout();

   // Layout the toolbar
   Layout();

   // (Re)Establish the minimum size
   SetMinSize( GetSizer()->GetMinSize() );
}

void ControlToolBar::ReCreateButtons()
{
   bool playDown = false;
   bool playShift = false;
   bool pauseDown = false;
   bool recordDown = false;
   bool recordShift = false;

   // ToolBar::ReCreateButtons() will get rid of its sizer and
   // since we've attached our sizer to it, ours will get deleted too
   // so clean ours up first.
   if( mSizer )
   {
      playDown = mPlay->IsDown();
      playShift = mPlay->WasShiftDown();
      pauseDown = mPause->IsDown();
      recordDown = mRecord->IsDown();
      recordShift = mRecord->WasShiftDown();
      Detach( mSizer );

      std::unique_ptr < wxSizer > {mSizer}; // DELETE it
      mSizer = NULL;
   }

   ToolBar::ReCreateButtons();

   if (playDown)
   {
      ControlToolBar::PlayAppearance appearance =
         playShift ? ControlToolBar::PlayAppearance::Looped
         : ControlToolBar::PlayAppearance::Straight;
      SetPlay(playDown, appearance);
   }

   if (pauseDown)
   {
      mPause->PushDown();
   }

   if (recordDown)
   {
      SetRecord(recordDown, recordShift);
   }

   EnableDisableButtons();

   RegenerateTooltips();
}

void ControlToolBar::Repaint( wxDC *dc )
{
#ifndef USE_AQUA_THEME
   wxSize s = mSizer->GetSize();
   wxPoint p = mSizer->GetPosition();

   wxRect bevelRect( p.x, p.y, s.GetWidth() - 1, s.GetHeight() - 1 );
   AColor::Bevel( *dc, true, bevelRect );
#endif
}

void ControlToolBar::EnableDisableButtons()
{
   AudacityProject *p = GetActiveProject();
   bool tracks = false;

   bool playing = mPlay->IsDown();
   bool recording = mRecord->IsDown();
   bool busy = gAudioIO->IsBusy();

   // Only interested in audio type tracks
   if (p) {
      TrackListIterator iter( p->GetTracks() );
      for (Track *t = iter.First(); t; t = iter.Next()) {
         if (t->GetKind() == Track::Wave
#if defined(USE_MIDI)
         || t->GetKind() == Track::Note
#endif
         ) {
            tracks = true;
            break;
         }
      }
   }

   if (p) {
      TranscriptionToolBar *const playAtSpeedTB = p->GetTranscriptionToolBar();
      if (playAtSpeedTB)
         playAtSpeedTB->SetEnabled(CanStopAudioStream() && tracks && !recording);
   }

   mPlay->SetEnabled(CanStopAudioStream() && tracks && !recording);
   mRecord->SetEnabled(
      CanStopAudioStream() &&
      !(busy && !recording) &&
      !playing
   );
   mStop->SetEnabled(CanStopAudioStream() && (playing || recording));
   mRewind->SetEnabled(!playing && !recording);
   mFF->SetEnabled(tracks && !playing && !recording);

   auto pProject = GetActiveProject();
   mPause->SetEnabled(CanStopAudioStream());
}

void ControlToolBar::SetPlay(bool down, PlayAppearance appearance)
{
   if (down) {
      mPlay->SetShift(appearance == PlayAppearance::Looped);
      mPlay->SetControl(appearance == PlayAppearance::CutPreview);
      mPlay->SetAlternateIdx(static_cast<int>(appearance));
      mPlay->PushDown();
   }
   else {
      mPlay->PopUp();
      mPlay->SetAlternateIdx(0);
   }
   EnableDisableButtons();
   UpdateStatusBar(GetActiveProject());
}

void ControlToolBar::SetStop(bool down)
{
   if (down)
      mStop->PushDown();
   else {
      if(FindFocus() == mStop)
         mPlay->SetFocus();
      mStop->PopUp();
   }
   EnableDisableButtons();
}

void ControlToolBar::SetRecord(bool down, bool append)
{
   if (down)
   {
      mRecord->SetAlternateIdx(append ? 1 : 0);
      mRecord->PushDown();
   }
   else
   {
      mRecord->SetAlternateIdx(0);
      mRecord->PopUp();
   }
   EnableDisableButtons();
}

bool ControlToolBar::IsPauseDown() const
{
   return mPause->IsDown();
}

bool ControlToolBar::IsRecordDown() const
{
   return mRecord->IsDown();
}

int ControlToolBar::PlayPlayRegion(const SelectedRegion &selectedRegion,
                                   const AudioIOStartStreamOptions &options,
                                   PlayMode mode,
                                   PlayAppearance appearance, /* = PlayOption::Straight */
                                   bool backwards, /* = false */
                                   bool playWhiteSpace /* = false */)
{
   if (!CanStopAudioStream())
      return -1;

   // Uncomment this for laughs!
   // backwards = true;

   double t0 = selectedRegion.t0();
   double t1 = selectedRegion.t1();
   // SelectedRegion guarantees t0 <= t1, so we need another boolean argument
   // to indicate backwards play.
   const bool looped = options.playLooped;

   if (backwards)
      std::swap(t0, t1);

   SetPlay(true, appearance);

   if (gAudioIO->IsBusy()) {
      SetPlay(false);
      return -1;
   }

   const bool cutpreview = appearance == PlayAppearance::CutPreview;
   if (cutpreview && t0==t1) {
      SetPlay(false);
      return -1; /* msmeyer: makes no sense */
   }

   AudacityProject *p = GetActiveProject();
   if (!p) {
      SetPlay(false);
      return -1;  // Should never happen, but...
   }

   TrackList *t = p->GetTracks();
   if (!t) {
      mPlay->PopUp();
      return -1;  // Should never happen, but...
   }

   p->mLastPlayMode = mode;

   bool hasaudio = false;
   TrackListIterator iter(t);
   for (Track *trk = iter.First(); trk; trk = iter.Next()) {
      if (trk->GetKind() == Track::Wave
#ifdef EXPERIMENTAL_MIDI_OUT
         || trk->GetKind() == Track::Note
#endif
         ) {
         hasaudio = true;
         break;
      }
   }

   double latestEnd = (playWhiteSpace)? t1 : t->GetEndTime();

   if (!hasaudio) {
      SetPlay(false);
      return -1;  // No need to continue without audio tracks
   }

#if defined(EXPERIMENTAL_SEEK_BEHIND_CURSOR)
   double init_seek = 0.0;
#endif

   if (t1 == t0) {
      if (looped) {
         // play selection if there is one, otherwise
         // set start of play region to project start, 
         // and loop the project from current play position.

         if ((t0 > p->GetSel0()) && (t0 < p->GetSel1())) {
            t0 = p->GetSel0();
            t1 = p->GetSel1();
         }
         else {
            // loop the entire project
            t0 = t->GetStartTime();
            t1 = t->GetEndTime();
         }
      } else {
         // move t0 to valid range
         if (t0 < 0) {
            t0 = t->GetStartTime();
         }
         else if (t0 > t->GetEndTime()) {
            t0 = t->GetEndTime();
         }
#if defined(EXPERIMENTAL_SEEK_BEHIND_CURSOR)
         else {
            init_seek = t0;         //AC: init_seek is where playback will 'start'
            t0 = t->GetStartTime();
         }
#endif
      }
      t1 = t->GetEndTime();
   }
   else {
      // maybe t1 < t0, with backwards scrubbing for instance
      if (backwards)
         std::swap(t0, t1);

      t0 = std::max(0.0, std::min(t0, latestEnd));
      t1 = std::max(0.0, std::min(t1, latestEnd));

      if (backwards)
         std::swap(t0, t1);
   }

   int token = -1;
   bool success = false;
   if (t1 != t0) {
      if (cutpreview) {
         const double tless = std::min(t0, t1);
         const double tgreater = std::max(t0, t1);
         double beforeLen, afterLen;
         gPrefs->Read(wxT("/AudioIO/CutPreviewBeforeLen"), &beforeLen, 2.0);
         gPrefs->Read(wxT("/AudioIO/CutPreviewAfterLen"), &afterLen, 1.0);
         double tcp0 = tless-beforeLen;
         double diff = tgreater - tless;
         double tcp1 = (tgreater+afterLen) - diff;
         SetupCutPreviewTracks(tcp0, tless, tgreater, tcp1);
         if (backwards)
            std::swap(tcp0, tcp1);
         if (mCutPreviewTracks)
         {
            AudioIOStartStreamOptions myOptions = options;
            myOptions.cutPreviewGapStart = t0;
            myOptions.cutPreviewGapLen = t1 - t0;
            token = gAudioIO->StartStream(
               mCutPreviewTracks->GetWaveTrackArray(false),
               WaveTrackArray(),
#ifdef EXPERIMENTAL_MIDI_OUT
               NoteTrackArray(),
#endif
               tcp0, tcp1, myOptions);
         }
         else {
            // Cannot create cut preview tracks, clean up and exit
            SetPlay(false);
            SetStop(false);
            SetRecord(false);
            return -1;
         }
      }
      else {
         // Lifted the following into AudacityProject::GetDefaultPlayOptions()
         /*
         if (!timetrack) {
            timetrack = t->GetTimeTrack();
         }
         */
         token = gAudioIO->StartStream(t->GetWaveTrackArray(false),
                                       WaveTrackArray(),
#ifdef EXPERIMENTAL_MIDI_OUT
                                       t->GetNoteTrackArray(false),
#endif
                                       t0, t1, options);
      }
      if (token != 0) {
         success = true;
         p->SetAudioIOToken(token);
         mBusyProject = p;
#if defined(EXPERIMENTAL_SEEK_BEHIND_CURSOR)
         //AC: If init_seek was set, now's the time to make it happen.
         gAudioIO->SeekStream(init_seek);
#endif
      }
      else {
         // msmeyer: Show error message if stream could not be opened
         wxMessageBox(
            _("Error opening sound device. "
            "Try changing the audio host, playback device and the project sample rate."),
            _("Error"), wxOK | wxICON_EXCLAMATION, this);
      }
   }

   if (!success) {
      SetPlay(false);
      SetStop(false);
      SetRecord(false);
      return -1;
   }

   StartScrollingIfPreferred();

   // Let other UI update appearance
   if (p)
      p->GetRulerPanel()->HideQuickPlayIndicator();

   return token;
}

void ControlToolBar::PlayCurrentRegion(bool looped /* = false */,
                                       bool cutpreview /* = false */)
{
   if (!CanStopAudioStream())
      return;

   AudacityProject *p = GetActiveProject();

   if (p)
   {

      double playRegionStart, playRegionEnd;
      p->GetPlayRegion(&playRegionStart, &playRegionEnd);

      AudioIOStartStreamOptions options(p->GetDefaultPlayOptions());
      options.playLooped = looped;
      if (cutpreview)
         options.timeTrack = NULL;
      ControlToolBar::PlayAppearance appearance =
        cutpreview ? ControlToolBar::PlayAppearance::CutPreview
           : looped ? ControlToolBar::PlayAppearance::Looped
           : ControlToolBar::PlayAppearance::Straight;
      PlayPlayRegion(SelectedRegion(playRegionStart, playRegionEnd),
                     options,
                     (looped ? PlayMode::loopedPlay : PlayMode::normalPlay),
                     appearance);
   }
}

void ControlToolBar::OnKeyEvent(wxKeyEvent & event)
{
   if (event.ControlDown() || event.AltDown()) {
      event.Skip();
      return;
   }

   // Does not appear to be needed on Linux. Perhaps on some other platform?
   // If so, "!CanStopAudioStream()" should probably apply.
   if (event.GetKeyCode() == WXK_SPACE) {
      if (gAudioIO->IsStreamActive(GetActiveProject()->GetAudioIOToken())) {
         SetPlay(false);
         SetStop(true);
         StopPlaying();
      }
      else if (!gAudioIO->IsBusy()) {
         //SetPlay(true);// Not needed as done in PlayPlayRegion
         SetStop(false);
         PlayCurrentRegion();
      }
      return;
   }
   event.Skip();
}

void ControlToolBar::OnPlay(wxCommandEvent & WXUNUSED(evt))
{
   auto p = GetActiveProject();

   if (!CanStopAudioStream())
      return;

   StopPlaying();

   if (p) p->TP_DisplaySelection();

   PlayDefault();
   UpdateStatusBar(p);
}

void ControlToolBar::OnStop(wxCommandEvent & WXUNUSED(evt))
{
   if (CanStopAudioStream()) {
      StopPlaying();
      UpdateStatusBar(GetActiveProject());
   }
}

bool ControlToolBar::CanStopAudioStream()
{
   return (!gAudioIO->IsStreamActive() ||
           gAudioIO->IsMonitoring() ||
           gAudioIO->GetOwningProject() == GetActiveProject());
}

void ControlToolBar::PlayDefault()
{
   // Let control have precedence over shift
   const bool cutPreview = mPlay->WasControlDown();
   const bool looped = !cutPreview &&
      mPlay->WasShiftDown();
   PlayCurrentRegion(looped, cutPreview);
}

void ControlToolBar::StopPlaying(bool stopStream /* = true*/)
{
   StopScrolling();

   AudacityProject *project = GetActiveProject();

   if(project) {
      // Let scrubbing code do some appearance change
      project->GetScrubber().StopScrubbing();
   }

   if (!CanStopAudioStream())
      return;

   mStop->PushDown();

   SetStop(false);
   if(stopStream)
      gAudioIO->StopStream();
   SetPlay(false);
   SetRecord(false);

   #ifdef EXPERIMENTAL_AUTOMATED_INPUT_LEVEL_ADJUSTMENT
      gAudioIO->AILADisable();
   #endif

   mPause->PopUp();
   mPaused=false;
   //Make sure you tell gAudioIO to unpause
   gAudioIO->SetPaused(mPaused);

   ClearCutPreviewTracks();

   mBusyProject = NULL;
   // So that we continue monitoring after playing or recording.
   // also clean the MeterQueues
   if( project ) {
      project->MayStartMonitoring();

      Meter *meter = project->GetPlaybackMeter();
      if( meter ) {
         meter->Clear();
      }
      
      meter = project->GetCaptureMeter();
      if( meter ) {
         meter->Clear();
      }
   }

   const auto toolbar = project->GetToolManager()->GetToolBar(ScrubbingBarID);
   toolbar->EnableDisableButtons();
}

void ControlToolBar::Pause()
{
   if (!CanStopAudioStream())
      gAudioIO->SetPaused(!gAudioIO->IsPaused());
   else {
      wxCommandEvent dummy;
      OnPause(dummy);
   }
}

void ControlToolBar::OnRecord(wxCommandEvent &evt)
{
   if (gAudioIO->IsBusy()) {
      if (!CanStopAudioStream() || 0 == gAudioIO->GetNumCaptureChannels())
         mRecord->PopUp();
      else
         mRecord->PushDown();
      return;
   }
   AudacityProject *p = GetActiveProject();

   if( evt.GetInt() == 1 ) // used when called by keyboard shortcut. Default (0) ignored.
      mRecord->SetShift(true);
   if( evt.GetInt() == 2 )
      mRecord->SetShift(false);

   SetRecord(true, mRecord->WasShiftDown());

   if (p) {
      TrackList *trackList = p->GetTracks();
      TrackListIterator it(trackList);
<<<<<<< HEAD
      bool shifted = mRecord->WasShiftDown();
#ifdef EXPERIMENTAL_DARK_AUDACITY
=======

      bool shifted = mRecord->WasShiftDown();
#ifdef EXPERIMENTAL_DA
>>>>>>> 923eefaf
      shifted = !shifted;
#endif
      if(it.First() == NULL)
         shifted = false;
<<<<<<< HEAD
=======

>>>>>>> 923eefaf
      double t0 = p->GetSel0();
      double t1 = p->GetSel1();
      if (t1 == t0)
         t1 = 1000000000.0;     // record for a long, long time (tens of years)

      /* TODO: set up stereo tracks if that is how the user has set up
       * their preferences, and choose sample format based on prefs */
      WaveTrackArray newRecordingTracks, playbackTracks;
#ifdef EXPERIMENTAL_MIDI_OUT
      NoteTrackArray midiTracks;
#endif
      bool duplex;
      gPrefs->Read(wxT("/AudioIO/Duplex"), &duplex, true);

      if(duplex){
         playbackTracks = trackList->GetWaveTrackArray(false);
#ifdef EXPERIMENTAL_MIDI_OUT
         midiTracks = trackList->GetNoteTrackArray(false);
#endif
     }
      else {
         playbackTracks = WaveTrackArray();
#ifdef EXPERIMENTAL_MIDI_OUT
         midiTracks = NoteTrackArray();
#endif
     }

      // If SHIFT key was down, the user wants append to tracks
      int recordingChannels = 0;
      TrackList tracksCopy{};
      bool tracksCopied = false;
<<<<<<< HEAD
=======

>>>>>>> 923eefaf
      if (shifted) {
         recordingChannels = gPrefs->Read(wxT("/AudioIO/RecordChannels"), 2);
         bool sel = false;
         double allt0 = t0;

         // Find the maximum end time of selected and all wave tracks
         // Find whether any tracks were selected.  (If any are selected,
         // record only into them; else if tracks exist, record into all.)
         for (Track *tt = it.First(); tt; tt = it.Next()) {
            if (tt->GetKind() == Track::Wave) {
               WaveTrack *wt = static_cast<WaveTrack *>(tt);
               if (wt->GetEndTime() > allt0) {
                  allt0 = wt->GetEndTime();
               }

               if (tt->GetSelected()) {
                  sel = true;
                  if (wt->GetEndTime() > t0) {
                     t0 = wt->GetEndTime();
                  }
               }
            }
         }

         // Use end time of all wave tracks if none selected
         if (!sel) {
            t0 = allt0;
         }

         // Pad selected/all wave tracks to make them all the same length
         // Remove recording tracks from the list of tracks for duplex ("overdub")
         // playback.
         for (Track *tt = it.First(); tt; tt = it.Next()) {
            if (tt->GetKind() == Track::Wave && (tt->GetSelected() || !sel)) {
               WaveTrack *wt = static_cast<WaveTrack *>(tt);
               if (duplex) {
                  auto end = playbackTracks.end();
                  auto it = std::find(playbackTracks.begin(), end, wt);
                  if (it != end)
                     playbackTracks.erase(it);
               }
               t1 = wt->GetEndTime();
               if (t1 < t0) {
                  if (!tracksCopied) {
                     tracksCopied = true;
                     tracksCopy = *trackList;
                  }

                  auto newTrack = p->GetTrackFactory()->NewWaveTrack();
                  newTrack->InsertSilence(0.0, t0 - t1);
                  newTrack->Flush();
                  wt->Clear(t1, t0);
                  bool bResult = wt->Paste(t1, newTrack.get());
                  wxASSERT(bResult); // TO DO: Actually handle this.
                  wxUnusedVar(bResult);
               }
               newRecordingTracks.push_back(wt);
               // Don't record more channels than configured recording pref.
               if( (int)newRecordingTracks.size() >= recordingChannels ){
                  break;
               }
            }
         }

         t1 = 1000000000.0;     // record for a long, long time (tens of years)
      }
      else {
         bool recordingNameCustom, useTrackNumber, useDateStamp, useTimeStamp;
         wxString defaultTrackName, defaultRecordingTrackName;
<<<<<<< HEAD
         
=======

>>>>>>> 923eefaf
         // Count the tracks.  
         int numTracks = 0;

         for (Track *tt = it.First(); tt; tt = it.Next()) {
            if (tt->GetKind() == Track::Wave && !tt->GetLinked())
               numTracks++;
         }
         numTracks++;

         recordingChannels = gPrefs->Read(wxT("/AudioIO/RecordChannels"), 2);

         gPrefs->Read(wxT("/GUI/TrackNames/RecordingNameCustom"), &recordingNameCustom, false);
         gPrefs->Read(wxT("/GUI/TrackNames/TrackNumber"), &useTrackNumber, false);
         gPrefs->Read(wxT("/GUI/TrackNames/DateStamp"), &useDateStamp, false);
         gPrefs->Read(wxT("/GUI/TrackNames/TimeStamp"), &useTimeStamp, false);
         /* i18n-hint: The default name for an audio track. */
         gPrefs->Read(wxT("/GUI/TrackNames/DefaultTrackName"),&defaultTrackName, _("Audio Track"));
         gPrefs->Read(wxT("/GUI/TrackNames/RecodingTrackName"), &defaultRecordingTrackName, defaultTrackName);

         wxString baseTrackName = recordingNameCustom? defaultRecordingTrackName : defaultTrackName;

         for (int c = 0; c < recordingChannels; c++) {
            auto newTrack = p->GetTrackFactory()->NewWaveTrack();

            newTrack->SetOffset(t0);
            wxString nameSuffix = wxString(wxT(""));

            if (useTrackNumber) {
               nameSuffix += wxString::Format(wxT("%d"), numTracks + c);
            }

            if (useDateStamp) {
               if (!nameSuffix.IsEmpty()) {
                  nameSuffix += wxT("_");
               }
               nameSuffix += wxDateTime::Now().FormatISODate();
            }

            if (useTimeStamp) {
               if (!nameSuffix.IsEmpty()) {
                  nameSuffix += wxT("_");
               }
               nameSuffix += wxDateTime::Now().FormatISOTime();
            }

            // ISO standard would be nice, but ":" is unsafe for file name.
            nameSuffix.Replace(wxT(":"), wxT("-"));

            if (baseTrackName.IsEmpty()) {
               newTrack->SetName(nameSuffix);
            }
            else if (nameSuffix.IsEmpty()) {
               newTrack->SetName(baseTrackName);
            }
            else {
               newTrack->SetName(baseTrackName + wxT("_") + nameSuffix);
            }

            if (recordingChannels > 2)
              newTrack->SetMinimized(true);

            if (recordingChannels == 2) {
               if (c == 0) {
                  newTrack->SetChannel(Track::LeftChannel);
                  newTrack->SetLinked(true);
               }
               else {
                  newTrack->SetChannel(Track::RightChannel);
               }
            }
            else {
               newTrack->SetChannel( Track::MonoChannel );
            }

            // Let the list hold the track, and keep a pointer to it
            newRecordingTracks.push_back(
               static_cast<WaveTrack*>(
                  trackList->Add(
                     std::move(newTrack))));
         }
      }

      //Automated Input Level Adjustment Initialization
      #ifdef EXPERIMENTAL_AUTOMATED_INPUT_LEVEL_ADJUSTMENT
         gAudioIO->AILAInitialize();
      #endif

      AudioIOStartStreamOptions options(p->GetDefaultPlayOptions());
      int token = gAudioIO->StartStream(playbackTracks,
                                        newRecordingTracks,
#ifdef EXPERIMENTAL_MIDI_OUT
                                        midiTracks,
#endif
                                        t0, t1, options);

      bool success = (token != 0);

      if (success) {
         p->SetAudioIOToken(token);
         mBusyProject = p;

         StartScrollingIfPreferred();
      }
      else {
         if (shifted) {
            // Restore the tracks to remove any inserted silence
            if (tracksCopied)
               *trackList = std::move(tracksCopy);
         }
         else {
            // msmeyer: Delete recently added tracks if opening stream fails
            for (unsigned int i = 0; i < newRecordingTracks.size(); i++) {
               trackList->Remove(newRecordingTracks[i]);
            }
         }

         // msmeyer: Show error message if stream could not be opened
         wxMessageBox(_("Error opening sound device. Try changing the audio host, recording device and the project sample rate."),
                      _("Error"), wxOK | wxICON_EXCLAMATION, this);

         SetPlay(false);
         SetStop(false);
         SetRecord(false);
      }
   }
   UpdateStatusBar(GetActiveProject());
}


void ControlToolBar::OnPause(wxCommandEvent & WXUNUSED(evt))
{
   if (!CanStopAudioStream()) {
      return;
   }


   if(mPaused)
   {
      mPause->PopUp();
      mPaused=false;
   }
   else
   {
      mPause->PushDown();
      mPaused=true;
   }

#ifdef EXPERIMENTAL_SCRUBBING_SUPPORT
   if (gAudioIO->IsScrubbing())
      GetActiveProject()->GetScrubber().Pause(mPaused);
   else
#endif
   {
      gAudioIO->SetPaused(mPaused);
   }

   UpdateStatusBar(GetActiveProject());
}

void ControlToolBar::OnRewind(wxCommandEvent & WXUNUSED(evt))
{
   mRewind->PushDown();
   mRewind->PopUp();

   AudacityProject *p = GetActiveProject();
   if (p) {
      p->Rewind(mRewind->WasShiftDown());
   }
}

void ControlToolBar::OnFF(wxCommandEvent & WXUNUSED(evt))
{
   mFF->PushDown();
   mFF->PopUp();

   AudacityProject *p = GetActiveProject();

   if (p) {
      p->SkipEnd(mFF->WasShiftDown());
   }
}

void ControlToolBar::SetupCutPreviewTracks(double WXUNUSED(playStart), double cutStart,
                                           double cutEnd, double  WXUNUSED(playEnd))
{
   ClearCutPreviewTracks();
   AudacityProject *p = GetActiveProject();
   if (p) {
      // Find first selected track (stereo or mono) and duplicate it
      Track *track1 = NULL, *track2 = NULL;
      TrackListIterator it(p->GetTracks());
      for (Track *t = it.First(); t; t = it.Next())
      {
         if (t->GetKind() == Track::Wave && t->GetSelected())
         {
            track1 = t;
            track2 = t->GetLink();
            break;
         }
      }

      if (track1)
      {
         // Duplicate and change tracks
         auto new1 = track1->Duplicate();
         new1->Clear(cutStart, cutEnd);
         decltype(new1) new2{};
         if (track2)
         {
            new2 = track2->Duplicate();
            new2->Clear(cutStart, cutEnd);
         }

         mCutPreviewTracks = std::make_unique<TrackList>();
         mCutPreviewTracks->Add(std::move(new1));
         if (track2)
            mCutPreviewTracks->Add(std::move(new2));
      }
   }
}

void ControlToolBar::ClearCutPreviewTracks()
{
   if (mCutPreviewTracks)
      mCutPreviewTracks->Clear();
   mCutPreviewTracks.reset();
}

// works out the width of the field in the status bar needed for the state (eg play, record pause)
int ControlToolBar::WidthForStatusBar(wxStatusBar* const sb)
{
   int xMax = 0;
   const auto pauseString = wxT(" ") + wxGetTranslation(mStatePause);

   auto update = [&] (const wxString &state) {
      int x, y;
      sb->GetTextExtent(
         wxGetTranslation(state) + pauseString + wxT("."),
         &x, &y
      );
      xMax = std::max(x, xMax);
   };

   update(mStatePlay);
   update(mStateStop);
   update(mStateRecord);

   // Note that Scrubbing + Paused is not allowed.
   for(const auto &state : Scrubber::GetAllUntranslatedStatusStrings())
      update(state);

   return xMax + 30;    // added constant needed because xMax isn't large enough for some reason, plus some space.
}

wxString ControlToolBar::StateForStatusBar()
{
   wxString state;

   auto pProject = GetActiveProject();
   auto scrubState =
      pProject ? pProject->GetScrubber().GetUntranslatedStateString() : wxString();
   if (!scrubState.IsEmpty())
      state = wxGetTranslation(scrubState);
   else if (mPlay->IsDown())
      state = wxGetTranslation(mStatePlay);
   else if (mRecord->IsDown())
      state = wxGetTranslation(mStateRecord);
   else
      state = wxGetTranslation(mStateStop);

   if (mPause->IsDown())
   {
      state.Append(wxT(" "));
      state.Append(wxGetTranslation(mStatePause));
   }

   state.Append(wxT("."));

   return state;
}

void ControlToolBar::UpdateStatusBar(AudacityProject *pProject)
{
   pProject->GetStatusBar()->SetStatusText(StateForStatusBar(), stateStatusBarField);
}

void ControlToolBar::StartScrollingIfPreferred()
{
   if (TracksPrefs::GetPinnedHeadPreference())
      StartScrolling();
#ifdef __WXMAC__
   else if (::GetActiveProject()->GetScrubber().HasStartedScrubbing()) {
      // PRL:  cause many "unnecessary" refreshes.  For reasons I don't understand,
      // doing this causes wheel rotation events (mapped from the double finger vertical
      // swipe) to be delivered more uniformly to the application, so that speed control
      // works better.
      ::GetActiveProject()->GetPlaybackScroller().Activate
         (AudacityProject::PlaybackScroller::Mode::Refresh);
   }
#endif
   else
      StopScrolling();
}

void ControlToolBar::StartScrolling()
{
   using Mode = AudacityProject::PlaybackScroller::Mode;
   const auto project = GetActiveProject();
   if (project) {
      auto mode = Mode::Centered;

#if 0
      // Enable these lines to pin the playhead right instead of center,
      // when recording but not overdubbing.
      if (gAudioIO->GetNumCaptureChannels() > 0) {
         // recording

         // Display a fixed recording head while scrolling the waves continuously.
         // If you overdub, you may want to anticipate some context in existing tracks,
         // so center the head.  If not, put it rightmost to display as much wave as we can.
         bool duplex;
         gPrefs->Read(wxT("/AudioIO/Duplex"), &duplex, true);

         if (duplex) {
            // See if there is really anything being overdubbed
            if (gAudioIO->GetNumPlaybackChannels() == 0)
               // No.
               duplex = false;
         }

         if (!duplex)
            mode = Mode::Right;
      }
#endif

      project->GetPlaybackScroller().Activate(mode);
   }
}

void ControlToolBar::StopScrolling()
{
   const auto project = GetActiveProject();
   if(project)
      project->GetPlaybackScroller().Activate
         (AudacityProject::PlaybackScroller::Mode::Off);
}<|MERGE_RESOLUTION|>--- conflicted
+++ resolved
@@ -223,18 +223,12 @@
             break;
          case ID_RECORD_BUTTON:
             commands.push_back(wxT("Record"));
-<<<<<<< HEAD
-            commands.push_back(_("Record Below"));
+#ifndef EXPERIMENTAL_DA
             commands.push_back(wxT("RecordBelow"));
-=======
-#ifndef EXPERIMENTAL_DA
-            commands.push_back(_("Append Record"));
-            commands.push_back(wxT("RecordAppend"));
 #else
             commands.push_back(_("Record Below"));
             commands.push_back(wxT("RecordBelow"));
 #endif
->>>>>>> 923eefaf
             break;
          case ID_PAUSE_BUTTON:
             commands.push_back(wxT("Pause"));
@@ -885,22 +879,14 @@
    if (p) {
       TrackList *trackList = p->GetTracks();
       TrackListIterator it(trackList);
-<<<<<<< HEAD
-      bool shifted = mRecord->WasShiftDown();
-#ifdef EXPERIMENTAL_DARK_AUDACITY
-=======
 
       bool shifted = mRecord->WasShiftDown();
 #ifdef EXPERIMENTAL_DA
->>>>>>> 923eefaf
       shifted = !shifted;
 #endif
       if(it.First() == NULL)
          shifted = false;
-<<<<<<< HEAD
-=======
-
->>>>>>> 923eefaf
+
       double t0 = p->GetSel0();
       double t1 = p->GetSel1();
       if (t1 == t0)
@@ -932,10 +918,6 @@
       int recordingChannels = 0;
       TrackList tracksCopy{};
       bool tracksCopied = false;
-<<<<<<< HEAD
-=======
-
->>>>>>> 923eefaf
       if (shifted) {
          recordingChannels = gPrefs->Read(wxT("/AudioIO/RecordChannels"), 2);
          bool sel = false;
@@ -1005,11 +987,7 @@
       else {
          bool recordingNameCustom, useTrackNumber, useDateStamp, useTimeStamp;
          wxString defaultTrackName, defaultRecordingTrackName;
-<<<<<<< HEAD
-         
-=======
-
->>>>>>> 923eefaf
+
          // Count the tracks.  
          int numTracks = 0;
 
